﻿// Visual Studio Shared Project
// Copyright(c) Microsoft Corporation
// All rights reserved.
//
// Licensed under the Apache License, Version 2.0 (the License); you may not use
// this file except in compliance with the License. You may obtain a copy of the
// License at http://www.apache.org/licenses/LICENSE-2.0
//
// THIS CODE IS PROVIDED ON AN  *AS IS* BASIS, WITHOUT WARRANTIES OR CONDITIONS
// OF ANY KIND, EITHER EXPRESS OR IMPLIED, INCLUDING WITHOUT LIMITATION ANY
// IMPLIED WARRANTIES OR CONDITIONS OF TITLE, FITNESS FOR A PARTICULAR PURPOSE,
// MERCHANTABLITY OR NON-INFRINGEMENT.
//
// See the Apache Version 2.0 License for specific language governing
// permissions and limitations under the License.

using System;
using System.Collections.Generic;
using System.Diagnostics;
using System.IO;
using System.Linq;

namespace Microsoft.PythonTools.Infrastructure {
    public static class PathUtils {
        private static readonly char[] InvalidPathChars = GetInvalidPathChars();

        private static readonly char[] DirectorySeparators = new[] {
            Path.DirectorySeparatorChar,
            Path.AltDirectorySeparatorChar
        };

        private static char[] GetInvalidPathChars() {
            return Path.GetInvalidPathChars().Concat(new[] { '*', '?' }).ToArray();
        }

        internal static bool TryMakeUri(string path, bool isDirectory, UriKind kind, out Uri uri) {
            if (isDirectory && !string.IsNullOrEmpty(path) && !HasEndSeparator(path)) {
                path += Path.DirectorySeparatorChar;
            }

            return Uri.TryCreate(path, kind, out uri);
        }

        internal static Uri MakeUri(string path, bool isDirectory, UriKind kind, string throwParameterName = "path") {
            try {
                if (isDirectory && !string.IsNullOrEmpty(path) && !HasEndSeparator(path)) {
                    path += Path.DirectorySeparatorChar;
                }

                return new Uri(path, kind);

            } catch (UriFormatException ex) {
                throw new ArgumentException("Path was invalid", throwParameterName, ex);
            } catch (ArgumentException ex) {
                throw new ArgumentException("Path was invalid", throwParameterName, ex);
            }
        }

        /// <summary>
        /// Normalizes and returns the provided path.
        /// </summary>
        public static string NormalizePath(string path) {
            if (string.IsNullOrEmpty(path)) {
                return null;
            }

            var uri = MakeUri(path, false, UriKind.RelativeOrAbsolute);
            if (uri.IsAbsoluteUri) {
                if (uri.IsFile) {
                    return uri.LocalPath;
                } else {
                    return uri.AbsoluteUri.Replace(Path.DirectorySeparatorChar, Path.AltDirectorySeparatorChar);
                }
            } else {
                return Uri.UnescapeDataString(uri.ToString()).Replace(Path.AltDirectorySeparatorChar, Path.DirectorySeparatorChar);
            }
        }

        /// <summary>
        /// Normalizes and returns the provided directory path, always
        /// ending with '/'.
        /// </summary>
        public static string NormalizeDirectoryPath(string path) {
            if (string.IsNullOrEmpty(path)) {
                return null;
            }

            var uri = MakeUri(path, true, UriKind.RelativeOrAbsolute);
            if (uri.IsAbsoluteUri) {
                if (uri.IsFile) {
                    return uri.LocalPath;
                } else {
                    return uri.AbsoluteUri.Replace(Path.DirectorySeparatorChar, Path.AltDirectorySeparatorChar);
                }
            } else {
                return Uri.UnescapeDataString(uri.ToString()).Replace(Path.AltDirectorySeparatorChar, Path.DirectorySeparatorChar);
            }
        }

        /// <summary>
        /// Return true if both paths represent the same directory.
        /// </summary>
        public static bool IsSameDirectory(string path1, string path2) {
            if (string.IsNullOrEmpty(path1)) {
                return string.IsNullOrEmpty(path2);
            } else if (string.IsNullOrEmpty(path2)) {
                return false;
            }

            if (String.Equals(path1, path2, StringComparison.Ordinal)) {
                // Quick return, but will only work where the paths are already normalized and
                // have matching case.
                return true;
            }

            Uri uri1, uri2;
            return
                TryMakeUri(path1, true, UriKind.Absolute, out uri1) &&
                TryMakeUri(path2, true, UriKind.Absolute, out uri2) &&
                uri1 == uri2;
        }

        /// <summary>
        /// Return true if both paths represent the same location.
        /// </summary>
        public static bool IsSamePath(string file1, string file2) {
            if (string.IsNullOrEmpty(file1)) {
                return string.IsNullOrEmpty(file2);
            } else if (string.IsNullOrEmpty(file2)) {
                return false;
            }

            if (String.Equals(file1, file2, StringComparison.Ordinal)) {
                // Quick return, but will only work where the paths are already normalized and
                // have matching case.
                return true;
            }

            Uri uri1, uri2;
            return
                TryMakeUri(file1, false, UriKind.Absolute, out uri1) &&
                TryMakeUri(file2, false, UriKind.Absolute, out uri2) &&
                uri1 == uri2;
        }

        /// <summary>
        /// Return true if the path represents a file or directory contained in
        /// root or a subdirectory of root.
        /// </summary>
        public static bool IsSubpathOf(string root, string path) {
            if (HasEndSeparator(root) && !path.Contains("..") && path.StartsWith(root, StringComparison.Ordinal)) {
                // Quick return, but only where the paths are already normalized and
                // have matching case.
                return true;
            }

            var uriRoot = MakeUri(root, true, UriKind.Absolute, "root");
            var uriPath = MakeUri(path, false, UriKind.Absolute, "path");

            if (uriRoot.Equals(uriPath) || uriRoot.IsBaseOf(uriPath)) {
                return true;
            }

            // Special case where root and path are the same, but path was provided
            // without a terminating separator.
            var uriDirectoryPath = MakeUri(path, true, UriKind.Absolute, "path");
            if (uriRoot.Equals(uriDirectoryPath)) {
                return true;
            }

            return false;
        }

        /// <summary>
        /// Returns a normalized directory path created by joining relativePath to root.
        /// The result is guaranteed to end with a backslash.
        /// </summary>
        /// <exception cref="ArgumentException">root is not an absolute path, or
        /// either path is invalid.</exception>
        /// <exception cref="InvalidOperationException">An absolute path cannot be
        /// created.</exception>
        public static string GetAbsoluteDirectoryPath(string root, string relativePath) {
            string absPath;

            if (string.IsNullOrEmpty(relativePath)) {
                return NormalizeDirectoryPath(root);
            }

            var relUri = MakeUri(relativePath, true, UriKind.RelativeOrAbsolute, "relativePath");
            Uri absUri;

            if (relUri.IsAbsoluteUri) {
                absUri = relUri;
            } else {
                var rootUri = MakeUri(root, true, UriKind.Absolute, "root");
                try {
                    absUri = new Uri(rootUri, relUri);
                } catch (UriFormatException ex) {
                    throw new InvalidOperationException("Cannot create absolute path", ex);
                }
            }

            absPath = absUri.IsFile ? absUri.LocalPath : absUri.AbsoluteUri;

            if (!string.IsNullOrEmpty(absPath) && !HasEndSeparator(absPath)) {
                absPath += absUri.IsFile ? Path.DirectorySeparatorChar : Path.AltDirectorySeparatorChar;
            }

            return absPath;
        }

        /// <summary>
        /// Returns a normalized file path created by joining relativePath to root.
        /// The result is not guaranteed to end with a backslash.
        /// </summary>
        /// <exception cref="ArgumentException">root is not an absolute path, or
        /// either path is invalid.</exception>
        public static string GetAbsoluteFilePath(string root, string relativePath) {
            var rootUri = MakeUri(root, true, UriKind.Absolute, "root");
            var relUri = MakeUri(relativePath, false, UriKind.RelativeOrAbsolute, "relativePath");

            Uri absUri;

            if (relUri.IsAbsoluteUri) {
                absUri = relUri;
            } else {
                try {
                    absUri = new Uri(rootUri, relUri);
                } catch (UriFormatException ex) {
                    throw new InvalidOperationException("Cannot create absolute path", ex);
                }
            }

            return absUri.IsFile ? absUri.LocalPath : absUri.AbsoluteUri;
        }

        /// <summary>
        /// Returns a relative path from the base path to the other path. This is
        /// intended for serialization rather than UI. See CreateFriendlyDirectoryPath
        /// for UI strings.
        /// </summary>
        /// <exception cref="ArgumentException">Either parameter was an invalid or a
        /// relative path.</exception>
        public static string GetRelativeDirectoryPath(string fromDirectory, string toDirectory) {
            var fromUri = MakeUri(fromDirectory, true, UriKind.Absolute, "fromDirectory");
            var toUri = MakeUri(toDirectory, true, UriKind.Absolute, "toDirectory");

            string relPath;
            var sep = toUri.IsFile ? Path.DirectorySeparatorChar : Path.AltDirectorySeparatorChar;

            try {
                var relUri = fromUri.MakeRelativeUri(toUri);
                if (relUri.IsAbsoluteUri) {
                    relPath = relUri.IsFile ? relUri.LocalPath : relUri.AbsoluteUri;
                } else {
                    relPath = Uri.UnescapeDataString(relUri.ToString());
                }
            } catch (InvalidOperationException ex) {
                Trace.WriteLine(string.Format("Error finding path from {0} to {1}", fromUri, toUri));
                Trace.WriteLine(ex);
                relPath = toUri.IsFile ? toUri.LocalPath : toUri.AbsoluteUri;
            }

            if (!string.IsNullOrEmpty(relPath) && !HasEndSeparator(relPath)) {
                relPath += Path.DirectorySeparatorChar;
            }

            if (toUri.IsFile) {
                return relPath.Replace(Path.AltDirectorySeparatorChar, Path.DirectorySeparatorChar);
            } else {
                return relPath.Replace(Path.DirectorySeparatorChar, Path.AltDirectorySeparatorChar);
            }
        }

        /// <summary>
        /// Returns a relative path from the base path to the file. This is
        /// intended for serialization rather than UI. See CreateFriendlyFilePath
        /// for UI strings.
        /// </summary>
        public static string GetRelativeFilePath(string fromDirectory, string toFile) {
            var fromUri = MakeUri(fromDirectory, true, UriKind.Absolute, "fromDirectory");
            var toUri = MakeUri(toFile, false, UriKind.Absolute, "toFile");

            string relPath;
            var sep = toUri.IsFile ? Path.DirectorySeparatorChar : Path.AltDirectorySeparatorChar;

            try {
                var relUri = fromUri.MakeRelativeUri(toUri);
                if (relUri.IsAbsoluteUri) {
                    relPath = relUri.IsFile ? relUri.LocalPath : relUri.AbsoluteUri;
                } else {
                    relPath = Uri.UnescapeDataString(relUri.ToString());
                }
            } catch (InvalidOperationException ex) {
                Trace.WriteLine(string.Format("Error finding path from {0} to {1}", fromUri, toUri));
                Trace.WriteLine(ex);
                relPath = toUri.IsFile ? toUri.LocalPath : toUri.AbsoluteUri;
            }

            if (toUri.IsFile) {
                return relPath.Replace(Path.AltDirectorySeparatorChar, Path.DirectorySeparatorChar);
            } else {
                return relPath.Replace(Path.DirectorySeparatorChar, Path.AltDirectorySeparatorChar);
            }
        }

        /// <summary>
        /// Tries to create a friendly directory path: '.' if the same as base path,
        /// relative path if short, absolute path otherwise.
        /// </summary>
        public static string CreateFriendlyDirectoryPath(string basePath, string path) {
            var relativePath = GetRelativeDirectoryPath(basePath, path);

            if (relativePath.Length > 1) {
                relativePath = TrimEndSeparator(relativePath);
            }

            if (string.IsNullOrEmpty(relativePath)) {
                relativePath = ".";
            }

            return relativePath;
        }

        /// <summary>
        /// Tries to create a friendly file path.
        /// </summary>
        public static string CreateFriendlyFilePath(string basePath, string path) {
            return GetRelativeFilePath(basePath, path);
        }

        /// <summary>
        /// Returns the last directory segment of a path. The last segment is
        /// assumed to be the string between the second-last and last directory
        /// separator characters in the path. If there is no suitable substring,
        /// the empty string is returned.
        /// 
        /// The first segment of the path is only returned if it does not
        /// contain a colon. Segments equal to "." are ignored and the preceding
        /// segment is used.
        /// </summary>
        /// <remarks>
        /// This should be used in place of:
        /// <c>Path.GetFileName(CommonUtils.TrimEndSeparator(Path.GetDirectoryName(path)))</c>
        /// </remarks>
        public static string GetLastDirectoryName(string path) {
            if (string.IsNullOrEmpty(path)) {
                return string.Empty;
            }

            int last = path.LastIndexOfAny(DirectorySeparators);

            string result = string.Empty;
            while (last > 1) {
                int first = path.LastIndexOfAny(DirectorySeparators, last - 1);
                if (first < 0) {
                    if (path.IndexOf(':') < last) {
                        // Don't want to return scheme/drive as a directory
                        return string.Empty;
                    }
                    first = -1;
                }
                if (first == 1 && path[0] == path[1]) {
                    // Don't return computer name in UNC path
                    return string.Empty;
                }

                result = path.Substring(first + 1, last - (first + 1));
                if (!string.IsNullOrEmpty(result) && result != ".") {
                    // Result is valid
                    break;
                }

                last = first;
            }

            return result;
        }

        /// <summary>
        /// Returns the path to the parent directory segment of a path. If the
        /// last character of the path is a directory separator, the segment
        /// prior to that character is removed. Otherwise, the segment following
        /// the last directory separator is removed.
        /// </summary>
        /// <remarks>
        /// This should be used in place of:
        /// <c>Path.GetDirectoryName(CommonUtils.TrimEndSeparator(path)) + Path.DirectorySeparatorChar</c>
        /// </remarks>
        public static string GetParent(string path) {
            if (string.IsNullOrEmpty(path)) {
                return string.Empty;
            }

            int last = path.Length - 1;
            if (DirectorySeparators.Contains(path[last])) {
                last -= 1;
            }

            if (last <= 0) {
                return string.Empty;
            }

            last = path.LastIndexOfAny(DirectorySeparators, last);

            if (last < 0) {
                return string.Empty;
            }

            return path.Remove(last + 1);
        }

        /// <summary>
        /// Returns the last segment of the path. If the last character is a
        /// directory separator, this will be the segment preceding the
        /// separator. Otherwise, it will be the segment following the last
        /// separator.
        /// </summary>
        /// <param name="path"></param>
        /// <returns></returns>
        public static string GetFileOrDirectoryName(string path) {
            if (string.IsNullOrEmpty(path)) {
                return string.Empty;
            }

            int last = path.Length - 1;
            if (DirectorySeparators.Contains(path[last])) {
                last -= 1;
            }

            if (last < 0) {
                return string.Empty;
            }

            int start = path.LastIndexOfAny(DirectorySeparators, last);

            return path.Substring(start + 1, last - start);
        }

        /// <summary>
        /// Returns true if the path has a directory separator character at the end.
        /// </summary>
        public static bool HasEndSeparator(string path) {
            return !string.IsNullOrEmpty(path) && DirectorySeparators.Contains(path[path.Length - 1]);
        }

        /// <summary>
        /// Removes up to one directory separator character from the end of path.
        /// </summary>
        public static string TrimEndSeparator(string path) {
            if (HasEndSeparator(path)) {
                if (path.Length > 2 && path[path.Length - 2] == ':') {
                    // The slash at the end of a drive specifier is not actually
                    // a separator.
                    return path;
                } else if (path.Length > 3 && path[path.Length - 2] == path[path.Length - 1] && path[path.Length - 3] == ':') {
                    // The double slash at the end of a schema is not actually a
                    // separator.
                    return path;
                }
                return path.Remove(path.Length - 1);
            } else {
                return path;
            }
        }

        /// <summary>
        /// Adds a directory separator character to the end of path if required.
        /// </summary>
        public static string EnsureEndSeparator(string path) {
            if (string.IsNullOrEmpty(path)) {
                return string.Empty;
            } else if (!HasEndSeparator(path)) {
                return path + Path.DirectorySeparatorChar;
            } else {
                return path;
            }
        }

        /// <summary>
        /// Removes leading @"..\" segments from a path.
        /// </summary>
        private static string TrimUpPaths(string path) {
            int actualStart = 0;
            while (actualStart + 2 < path.Length) {
                if (path[actualStart] == '.' && path[actualStart + 1] == '.' &&
                    (path[actualStart + 2] == Path.DirectorySeparatorChar || path[actualStart + 2] == Path.AltDirectorySeparatorChar)) {
                    actualStart += 3;
                } else {
                    break;
                }
            }

            return (actualStart > 0) ? path.Substring(actualStart) : path;
        }

        /// <summary>
        /// Returns true if the path is a valid path, regardless of whether the
        /// file exists or not.
        /// </summary>
        public static bool IsValidPath(string path) {
            return !string.IsNullOrEmpty(path) &&
                path.IndexOfAny(InvalidPathChars) < 0;
        }

        /// <summary>
        /// Recursively searches for a file using breadth-first-search. This
        /// ensures that the result closest to <paramref name="root"/> is
        /// returned first.
        /// </summary>
        /// <param name="root">
        /// Directory to start searching.
        /// </param>
        /// <param name="file">
        /// Filename to find. Wildcards are not supported.
        /// </param>
        /// <param name="depthLimit">
        /// The number of subdirectories to search in.
        /// </param>
        /// <param name="firstCheck">
        /// A sequence of subdirectories to prioritize.
        /// </param>
        /// <returns>
        /// The path to the file if found, including <paramref name="root"/>;
        /// otherwise, null.
        /// </returns>
        public static string FindFile(
            string root,
            string file,
            int depthLimit = 2,
            IEnumerable<string> firstCheck = null
        ) {
            var candidate = Path.Combine(root, file);
            if (File.Exists(candidate)) {
                return candidate;
            }
            if (firstCheck != null) {
                foreach (var subPath in firstCheck) {
                    candidate = Path.Combine(root, subPath, file);
                    if (File.Exists(candidate)) {
                        return candidate;
                    }
                }
            }

            // Do a BFS of the filesystem to ensure we find the match closest to
            // the root directory.
            var dirQueue = new Queue<string>();
            dirQueue.Enqueue(root);
            dirQueue.Enqueue("<EOD>");
            while (dirQueue.Any()) {
                var dir = dirQueue.Dequeue();
                if (dir == "<EOD>") {
                    depthLimit -= 1;
                    if (depthLimit <= 0) {
                        return null;
                    }
                    continue;
                }
                var result = Directory.EnumerateFiles(dir, file, SearchOption.TopDirectoryOnly).FirstOrDefault();
                if (result != null) {
                    return result;
                }
                foreach (var subDir in Directory.EnumerateDirectories(dir)) {
                    dirQueue.Enqueue(subDir);
                }
                dirQueue.Enqueue("<EOD>");
            }
            return null;
        }

        /// <summary>
        /// Gets a filename in the specified location with the specified name and extension.
        /// If the file already exist it will calculate a name with a number in it.
        /// </summary>
        public static string GetAvailableFilename(string location, string basename, string extension) {
            var newPath = Path.Combine(location, basename);
            int index = 0;
            if (File.Exists(newPath + extension)) {
                string candidateNewPath;
                do {
                    candidateNewPath = string.Format("{0}{1}", newPath, ++index);
                } while (File.Exists(candidateNewPath + extension));
                newPath = candidateNewPath;
            }
            string final = newPath + extension;
            return final;
        }

        /// <summary>
<<<<<<< HEAD
        /// Creates a dictionary containing values from the two environments.
        /// </summary>
        /// <param name="baseEnvironment">The base environment.</param>
        /// <param name="subEnvironment">
        /// The sub environment. Values in this sequence override the base
        /// environment, unless they are merged.
        /// </param>
        /// <param name="keysToMerge">
        /// List of key names that should be merged. Keys are merged by
        /// appending the base environment's value after the sub environment,
        /// and separating with <see cref="Path.PathSeparator"/>.
        /// </param>
        public static Dictionary<string, string> MergeEnvironments(
            IEnumerable<KeyValuePair<string, string>> baseEnvironment,
            IEnumerable<KeyValuePair<string, string>> subEnvironment,
            params string[] keysToMerge
        ) {
            var env = new Dictionary<string, string>(StringComparer.OrdinalIgnoreCase);
            foreach (var kv in baseEnvironment) {
                env[kv.Key] = kv.Value;
            }

            var merge = new HashSet<string>(keysToMerge, StringComparer.OrdinalIgnoreCase);
            foreach (var kv in subEnvironment) {
                string existing;
                if (env.TryGetValue(kv.Key, out existing) && !string.IsNullOrWhiteSpace(existing)) {
                    if (merge.Contains(kv.Key)) {
                        env[kv.Key] = kv.Value + Path.PathSeparator + existing;
                    } else {
                        env[kv.Key] = kv.Value;
                    }
                } else {
                    env[kv.Key] = kv.Value;
                }
            }

            return env;
        }

        /// <summary>
        /// Creates a dictionary containing the environment specified in a
        /// multi-line string.
        /// </summary>
        public static Dictionary<string, string> ParseEnvironment(string environment) {
            var env = new Dictionary<string, string>(StringComparer.OrdinalIgnoreCase);
            if (!string.IsNullOrEmpty(environment)) {
                foreach (var envVar in environment.Split(new[] { '\r', '\n' }, StringSplitOptions.RemoveEmptyEntries)) {
                    var nameValue = envVar.Split(new[] { '=' }, 2);
                    if (nameValue.Length == 2) {
                        env[nameValue[0]] = nameValue[1];
                    }
                }
            }

            return env;
=======
        /// Safely enumerates all subdirectories under a given root. If a
        /// subdirectory is inaccessible, it will not be returned (compare and
        /// contrast with Directory.GetDirectories, which will crash without
        /// returning any subdirectories at all).
        /// </summary>
        /// <param name="root">
        /// Directory to enumerate under. This is not returned from this
        /// function.
        /// </param>
        /// <param name="recurse">
        /// <c>true</c> to return subdirectories of subdirectories.
        /// </param>
        /// <param name="fullPaths">
        /// <c>true</c> to return full paths for all subdirectories. Otherwise,
        /// the relative path from <paramref name="root"/> is returned.
        /// </param>
        public static IEnumerable<string> EnumerateDirectories(
            string root,
            bool recurse = true,
            bool fullPaths = true
        ) {
            var queue = new Queue<string>();
            if (!root.EndsWith("\\")) {
                root += "\\";
            }
            queue.Enqueue(root);

            while (queue.Any()) {
                var path = queue.Dequeue();
                if (!path.EndsWith("\\")) {
                    path += "\\";
                }

                IEnumerable<string> dirs = null;
                try {
                    dirs = Directory.GetDirectories(path);
                } catch (UnauthorizedAccessException) {
                } catch (IOException) {
                }
                if (dirs == null) {
                    continue;
                }

                foreach (var d in dirs) {
                    if (!fullPaths && !d.StartsWith(root, StringComparison.OrdinalIgnoreCase)) {
                        continue;
                    }
                    if (recurse) {
                        queue.Enqueue(d);
                    }
                    yield return fullPaths ? d : d.Substring(root.Length);
                }
            }
        }

        /// <summary>
        /// Safely enumerates all files under a given root. If a subdirectory is
        /// inaccessible, its files will not be returned (compare and contrast
        /// with Directory.GetFiles, which will crash without returning any
        /// files at all).
        /// </summary>
        /// <param name="root">
        /// Directory to enumerate.
        /// </param>
        /// <param name="pattern">
        /// File pattern to return. You may use wildcards * and ?.
        /// </param>
        /// <param name="recurse">
        /// <c>true</c> to return files within subdirectories.
        /// </param>
        /// <param name="fullPaths">
        /// <c>true</c> to return full paths for all subdirectories. Otherwise,
        /// the relative path from <paramref name="root"/> is returned.
        /// </param>
        public static IEnumerable<string> EnumerateFiles(
            string root,
            string pattern = "*",
            bool recurse = true,
            bool fullPaths = true
        ) {
            if (!root.EndsWith("\\")) {
                root += "\\";
            }

            var dirs = Enumerable.Repeat(root, 1);
            if (recurse) {
                dirs = dirs.Concat(EnumerateDirectories(root, true, false));
            }

            foreach (var dir in dirs) {
                var fullDir = Path.IsPathRooted(dir) ? dir : (root + dir);
                var dirPrefix = Path.IsPathRooted(dir) ? "" : EnsureEndSeparator(dir);

                IEnumerable<string> files = null;
                try {
                    files = Directory.GetFiles(fullDir, pattern);
                } catch (UnauthorizedAccessException) {
                } catch (IOException) {
                }
                if (files == null) {
                    continue;
                }

                foreach (var f in files) {
                    if (fullPaths) {
                        yield return f;
                    } else {
                        var relPath = dirPrefix + GetFileOrDirectoryName(f);
                        if (File.Exists(root + relPath)) {
                            yield return relPath;
                        }
                    }
                }
            }
>>>>>>> d6ed7037
        }
    }
}<|MERGE_RESOLUTION|>--- conflicted
+++ resolved
@@ -588,63 +588,6 @@
         }
 
         /// <summary>
-<<<<<<< HEAD
-        /// Creates a dictionary containing values from the two environments.
-        /// </summary>
-        /// <param name="baseEnvironment">The base environment.</param>
-        /// <param name="subEnvironment">
-        /// The sub environment. Values in this sequence override the base
-        /// environment, unless they are merged.
-        /// </param>
-        /// <param name="keysToMerge">
-        /// List of key names that should be merged. Keys are merged by
-        /// appending the base environment's value after the sub environment,
-        /// and separating with <see cref="Path.PathSeparator"/>.
-        /// </param>
-        public static Dictionary<string, string> MergeEnvironments(
-            IEnumerable<KeyValuePair<string, string>> baseEnvironment,
-            IEnumerable<KeyValuePair<string, string>> subEnvironment,
-            params string[] keysToMerge
-        ) {
-            var env = new Dictionary<string, string>(StringComparer.OrdinalIgnoreCase);
-            foreach (var kv in baseEnvironment) {
-                env[kv.Key] = kv.Value;
-            }
-
-            var merge = new HashSet<string>(keysToMerge, StringComparer.OrdinalIgnoreCase);
-            foreach (var kv in subEnvironment) {
-                string existing;
-                if (env.TryGetValue(kv.Key, out existing) && !string.IsNullOrWhiteSpace(existing)) {
-                    if (merge.Contains(kv.Key)) {
-                        env[kv.Key] = kv.Value + Path.PathSeparator + existing;
-                    } else {
-                        env[kv.Key] = kv.Value;
-                    }
-                } else {
-                    env[kv.Key] = kv.Value;
-                }
-            }
-
-            return env;
-        }
-
-        /// <summary>
-        /// Creates a dictionary containing the environment specified in a
-        /// multi-line string.
-        /// </summary>
-        public static Dictionary<string, string> ParseEnvironment(string environment) {
-            var env = new Dictionary<string, string>(StringComparer.OrdinalIgnoreCase);
-            if (!string.IsNullOrEmpty(environment)) {
-                foreach (var envVar in environment.Split(new[] { '\r', '\n' }, StringSplitOptions.RemoveEmptyEntries)) {
-                    var nameValue = envVar.Split(new[] { '=' }, 2);
-                    if (nameValue.Length == 2) {
-                        env[nameValue[0]] = nameValue[1];
-                    }
-                }
-            }
-
-            return env;
-=======
         /// Safely enumerates all subdirectories under a given root. If a
         /// subdirectory is inaccessible, it will not be returned (compare and
         /// contrast with Directory.GetDirectories, which will crash without
@@ -759,7 +702,6 @@
                     }
                 }
             }
->>>>>>> d6ed7037
         }
     }
 }