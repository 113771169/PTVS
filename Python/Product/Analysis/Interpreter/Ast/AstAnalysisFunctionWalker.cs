--- conflicted
+++ resolved
@@ -68,13 +68,8 @@
         }
 
         public void Walk() {
-<<<<<<< HEAD
-            var klass = GetClass();
-            _selfType = _selfType ?? GetSelf(klass);
-=======
             var self = GetClass();
             _selfType = _selfType ?? GetClassType(self);
->>>>>>> 90afd0f1
 
             if (_target.ReturnAnnotation != null) {
                 var retAnn = new TypeAnnotation(_scope.Ast.LanguageVersion, _target.ReturnAnnotation);
@@ -88,14 +83,10 @@
 
 
             _scope.PushScope();
-            if (klass != null) {
+            if (self != null) {
                 var p0 = _target.ParametersInternal?.FirstOrDefault();
                 if (p0 != null && !string.IsNullOrEmpty(p0.Name) && p0.Name != "self") {
-<<<<<<< HEAD
-                    _scope.SetInScope(p0.Name, klass);
-=======
                     _scope.SetInScope(p0.Name, self);
->>>>>>> 90afd0f1
                 }
             }
             _target.Walk(this);
@@ -121,48 +112,6 @@
 
         public override bool Walk(AssignmentStatement node) {
             var value = _scope.GetValueFromExpression(node.Right);
-<<<<<<< HEAD
-            var lhs = node.Left.FirstOrDefault();
-            if (lhs is MemberExpression memberExp && memberExp.Target is NameExpression nameExp1) {
-                if (_selfType != null && nameExp1.Name == "self") {
-                    _selfType.AddMembers(new[] { new KeyValuePair<string, IMember>(memberExp.Name, value) }, true);
-                }
-                return true;
-            }
-
-            if (lhs is NameExpression nameExp2 && nameExp2.Name == "self") {
-                return true; // Don't assign to 'self'
-            }
-
-            // Basic assignment
-            foreach (var ne in node.Left.OfType<NameExpression>()) {
-                _scope.SetInScope(ne.Name, value);
-            }
-
-            // Tuple = Tuple. Transfer values.
-            if (lhs is TupleExpression tex) {
-                if (value is TupleExpression valTex) {
-                    var returnedExpressions = valTex.Items.ToArray();
-                    var names = tex.Items.OfType<NameExpression>().Select(x => x.Name).ToArray();
-                    for (var i = 0; i < Math.Min(names.Length, returnedExpressions.Length); i++) {
-                        var v = _scope.GetValueFromExpression(returnedExpressions[i]);
-                        _scope.SetInScope(names[i], v);
-                    }
-                    return true;
-                }
-
-                // Tuple = 'tuple value' (such as from callable). Transfer values.
-                if (value is AstPythonConstant c && c.Type is AstPythonTuple tuple) {
-                    var types = tuple.Types.ToArray();
-                    var names = tex.Items.OfType<NameExpression>().Select(x => x.Name).ToArray();
-                    for (var i = 0; i < Math.Min(names.Length, types.Length); i++) {
-                        _scope.SetInScope(names[i], new AstPythonConstant(types[i]));
-                    }
-                    return true;
-                }
-            }
-
-=======
             foreach (var lhs in node.Left) {
                 if (lhs is MemberExpression memberExp && memberExp.Target is NameExpression nameExp1) {
                     if (_selfType != null && nameExp1.Name == "self") {
@@ -206,7 +155,6 @@
                     }
                 }
             }
->>>>>>> 90afd0f1
             return base.Walk(node);
         }
 
@@ -220,11 +168,7 @@
                 var name = (ce.Args[0].Expression as NameExpression)?.Name;
                 var typeName = (ce.Args[1].Expression as NameExpression)?.Name;
                 if (name != null && typeName != null) {
-<<<<<<< HEAD
-                    var typeId = BuiltinTypeIdFromName(typeName);
-=======
                     var typeId = typeName.GetTypeId();
->>>>>>> 90afd0f1
                     if (typeId != BuiltinTypeId.Unknown) {
                         _scope.SetInScope(name, new AstPythonConstant(new AstPythonBuiltinType(typeName, typeId)));
                     }
@@ -234,16 +178,6 @@
         }
 
         public override bool Walk(ReturnStatement node) {
-<<<<<<< HEAD
-            var typesAdded = false;
-            if (node.Expression is NameExpression nex && nex.Name == "self") {
-                // For self return the actual class without added private members
-                var klass = _scope.LookupNameInScopes("__class__", NameLookupContext.LookupOptions.Nonlocal);
-                if (klass != null) {
-                    _returnTypes.Add(klass as IPythonType);
-                    typesAdded = true;
-                }
-=======
             if (node.Expression is NameExpression nex && nex.Name == "self") {
                 // For self return the actual class without added private members
                 var klass = _scope.LookupNameInScopes("__class__", NameLookupContext.LookupOptions.Nonlocal);
@@ -255,22 +189,10 @@
 
             foreach (var type in _scope.GetTypesFromValue(_scope.GetValueFromExpression(node.Expression))) {
                 _returnTypes.Add(type);
->>>>>>> 90afd0f1
             }
             return true; // We want to evaluate all code so all private variables in __new__ get defined
         }
 
-<<<<<<< HEAD
-            if (!typesAdded) {
-                foreach (var type in _scope.GetTypesFromValue(_scope.GetValueFromExpression(node.Expression))) {
-                    _returnTypes.Add(type);
-                }
-            }
-            return true; // We want to evaluate all code so all private variables in __new__ get defined
-        }
-
-=======
->>>>>>> 90afd0f1
         private IMember GetClass() {
             bool classmethod, staticmethod;
             GetMethodType(_target, out classmethod, out staticmethod);
@@ -286,11 +208,7 @@
             return klass;
         }
 
-<<<<<<< HEAD
-        private AstPythonType GetSelf(IMember klass) {
-=======
         private AstPythonType GetClassType(IMember klass) {
->>>>>>> 90afd0f1
             var cls = (klass as AstPythonConstant)?.Type as AstPythonType;
             if (cls != null) {
                 var self = _scope.LookupNameInScopes("self", NameLookupContext.LookupOptions.Local);
@@ -303,20 +221,6 @@
                 return (self as AstPythonConstant)?.Type as AstPythonType;
             }
             return null;
-<<<<<<< HEAD
-        }
-
-        private static BuiltinTypeId BuiltinTypeIdFromName(string name) {
-            switch (name) {
-                case "int": return BuiltinTypeId.Int;
-                case "long": return BuiltinTypeId.Long;
-                case "bool": return BuiltinTypeId.Bool;
-                case "float": return BuiltinTypeId.Float;
-                case "str": return BuiltinTypeId.Str;
-            }
-            return BuiltinTypeId.Unknown;
-=======
->>>>>>> 90afd0f1
         }
     }
 }