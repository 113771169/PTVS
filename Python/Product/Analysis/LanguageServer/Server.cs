﻿// Python Tools for Visual Studio
// Copyright(c) Microsoft Corporation
// All rights reserved.
//
// Licensed under the Apache License, Version 2.0 (the License); you may not use
// this file except in compliance with the License. You may obtain a copy of the
// License at http://www.apache.org/licenses/LICENSE-2.0
//
// THIS CODE IS PROVIDED ON AN  *AS IS* BASIS, WITHOUT WARRANTIES OR CONDITIONS
// OF ANY KIND, EITHER EXPRESS OR IMPLIED, INCLUDING WITHOUT LIMITATION ANY
// IMPLIED WARRANTIES OR CONDITIONS OF TITLE, FITNESS FOR A PARTICULAR PURPOSE,
// MERCHANTABLITY OR NON-INFRINGEMENT.
//
// See the Apache Version 2.0 License for specific language governing
// permissions and limitations under the License.

using System;
using System.Collections.Concurrent;
using System.Collections.Generic;
using System.Diagnostics;
using System.Globalization;
using System.IO;
using System.Linq;
using System.Reflection;
using System.Threading;
using System.Threading.Tasks;
using Microsoft.PythonTools.Analysis.Infrastructure;
using Microsoft.PythonTools.Intellisense;
using Microsoft.PythonTools.Interpreter;
using Microsoft.PythonTools.Interpreter.Ast;
using Microsoft.PythonTools.Parsing;
using Microsoft.PythonTools.Parsing.Ast;

namespace Microsoft.PythonTools.Analysis.LanguageServer {
    public sealed partial class Server : ServerBase, ILogger, IDisposable {
        private const string completionItemCommand = "completion/itemSelected";

        /// <summary>
        /// Implements ability to execute module reload on the analyzer thread
        /// </summary>
        private sealed class ReloadModulesQueueItem : IAnalyzable {
            private readonly PythonAnalyzer _analyzer;
            private TaskCompletionSource<bool> _tcs = new TaskCompletionSource<bool>();
            public Task Task => _tcs.Task;

            public ReloadModulesQueueItem(PythonAnalyzer analyzer) {
                _analyzer = analyzer;
            }
            public void Analyze(CancellationToken cancel) {
                if (cancel.IsCancellationRequested) {
                    return;
                }

                var currentTcs = Interlocked.Exchange(ref _tcs, new TaskCompletionSource<bool>());
                var task = Task.Run(() => _analyzer.ReloadModulesAsync(cancel), cancel);
                try {
                    task.WaitAndUnwrapExceptions();
                    currentTcs.TrySetResult(true);
                } catch (OperationCanceledException oce) {
                    currentTcs.TrySetCanceled(oce.CancellationToken);
                } catch (Exception ex) {
                    currentTcs.TrySetException(ex);
                }
            }
        }

        internal readonly AnalysisQueue _queue;
        internal readonly ParseQueue _parseQueue;
        private readonly Dictionary<IDocument, VolatileCounter> _pendingParse;
        private readonly VolatileCounter _pendingAnalysisEnqueue;
        private readonly ConcurrentDictionary<string, ILanguageServerExtension> _extensions;

        internal ClientCapabilities _clientCaps;

        private readonly EditorFiles _editorFiles;
        private bool _traceLogging;
        private bool _analysisUpdates;
        private ReloadModulesQueueItem _reloadModulesQueueItem;
        // If null, all files must be added manually
        private string _rootDir;
        private bool _disposed;

        public static InformationDisplayOptions DisplayOptions { get; private set; } = new InformationDisplayOptions {
            preferredFormat = MarkupKind.PlainText,
            trimDocumentationLines = true,
            maxDocumentationLineLength = 100,
            trimDocumentationText = true,
            maxDocumentationTextLength = 1024,
            maxDocumentationLines = 100
        };

        public Server() {
            _queue = new AnalysisQueue();
            _queue.UnhandledException += Analysis_UnhandledException;
            _pendingAnalysisEnqueue = new VolatileCounter();
            _parseQueue = new ParseQueue();
            _pendingParse = new Dictionary<IDocument, VolatileCounter>();
            _editorFiles = new EditorFiles(this);
            _extensions = new ConcurrentDictionary<string, ILanguageServerExtension>();
        }

        private void Analysis_UnhandledException(object sender, UnhandledExceptionEventArgs e) {
            Debug.Fail(e.ExceptionObject.ToString());
            LogMessage(MessageType.Error, e.ExceptionObject.ToString());
        }

        internal PythonAnalyzer Analyzer { get; private set; }
        internal LanguageServerSettings Settings { get; private set; } = new LanguageServerSettings();
        internal ProjectFiles ProjectFiles { get; } = new ProjectFiles();

        public void Dispose() {
            foreach (var ext in _extensions.Values) {
                (ext as IDisposable)?.Dispose();
            }
            ProjectFiles.Dispose();
            Analyzer?.Dispose();
            _queue.Dispose();
            _disposed = true;
        }

        public void TraceMessage(IFormattable message) {
            if (_traceLogging) {
                LogMessage(MessageType.Log, message.ToString());
            }
        }

        #region Client message handling
        public override async Task<InitializeResult> Initialize(InitializeParams @params) {
            ThrowIfDisposed();
            await DoInitializeAsync(@params, CancellationToken);

            return new InitializeResult {
                capabilities = new ServerCapabilities {
                    textDocumentSync = new TextDocumentSyncOptions {
                        openClose = true,
                        change = TextDocumentSyncKind.Incremental
                    },
                    completionProvider = new CompletionOptions {
                        triggerCharacters = new[] { "." }
                    },
                    hoverProvider = true,
                    signatureHelpProvider = new SignatureHelpOptions { triggerCharacters = new[] { "(,)" } },
                    definitionProvider = true,
                    referencesProvider = true,
                    workspaceSymbolProvider = true,
                    documentSymbolProvider = true,
                    executeCommandProvider = new ExecuteCommandOptions {
                        commands = new[] {
                            completionItemCommand
                        }
                    }
                }
            };
        }
        public override Task Shutdown() {
            ThrowIfDisposed();
            ProjectFiles.Clear();
            return Task.CompletedTask;
        }

        public override async Task DidOpenTextDocument(DidOpenTextDocumentParams @params) {
            ThrowIfDisposed();
            TraceMessage($"Opening document {@params.textDocument.uri}");

            _editorFiles.Open(@params.textDocument.uri);
            var entry = ProjectFiles.GetEntry(@params.textDocument.uri, throwIfMissing: false);
            var doc = entry as IDocument;
            if (doc != null) {
                if (@params.textDocument.text != null) {
                    doc.ResetDocument(@params.textDocument.version, @params.textDocument.text);
                }
            } else if (entry == null) {
                IAnalysisCookie cookie = null;
                if (@params.textDocument.text != null) {
                    cookie = new InitialContentCookie {
                        Content = @params.textDocument.text,
                        Version = @params.textDocument.version
                    };
                }
                entry = await AddFileAsync(@params.textDocument.uri, null, cookie);
            }

            if ((doc = entry as IDocument) != null) {
                EnqueueItem(doc);
            }
        }

        public override void DidChangeTextDocument(DidChangeTextDocumentParams @params) {
            ThrowIfDisposed();
            var openedFile = _editorFiles.GetDocument(@params.textDocument.uri);
            openedFile.DidChangeTextDocument(@params, doc => EnqueueItem(doc, enqueueForAnalysis: @params._enqueueForAnalysis ?? true));
        }

        public override async Task DidChangeWatchedFiles(DidChangeWatchedFilesParams @params) {
            IProjectEntry entry;
            foreach (var c in @params.changes.MaybeEnumerate()) {
                ThrowIfDisposed();
                switch (c.type) {
                    case FileChangeType.Created:
                        entry = await LoadFileAsync(c.uri);
                        if (entry != null) {
                            TraceMessage($"Saw {c.uri} created and loaded new entry");
                        } else {
                            LogMessage(MessageType.Warning, $"Failed to load {c.uri}");
                        }
                        break;
                    case FileChangeType.Deleted:
                        await UnloadFileAsync(c.uri);
                        break;
                    case FileChangeType.Changed:
                        if ((entry = ProjectFiles.GetEntry(c.uri, false)) is IDocument doc) {
                            // If document version is >=0, it is loaded in memory.
                            if (doc.GetDocumentVersion(0) < 0) {
                                EnqueueItem(doc, AnalysisPriority.Low);
                            }
                        }
                        break;
                }
            }
        }

        public override Task DidCloseTextDocument(DidCloseTextDocumentParams @params) {
            ThrowIfDisposed();
            _editorFiles.Close(@params.textDocument.uri);

            var doc = ProjectFiles.GetEntry(@params.textDocument.uri) as IDocument;
            if (doc != null) {
                // No need to keep in-memory buffers now
                doc.ResetDocument(-1, null);
                // Pick up any changes on disk that we didn't know about
                EnqueueItem(doc, AnalysisPriority.Low);
            }

            return Task.CompletedTask;
        }


        public override async Task DidChangeConfiguration(DidChangeConfigurationParams @params) {
            ThrowIfDisposed();
            if (Analyzer == null) {
                LogMessage(MessageType.Error, "change configuration notification sent to uninitialized server");
                return;
            }

            var reanalyze = true;
            if (@params.settings != null) {
                if (@params.settings is LanguageServerSettings settings) {
                    reanalyze = HandleConfigurationChanges(settings);
                } else {
                    LogMessage(MessageType.Error, "change configuration notification sent unsupported settings");
                    return;
                }
            }

            if (reanalyze) {
                // Make sure reload modules is executed on the analyzer thread.
                var task = _reloadModulesQueueItem.Task;
                _queue.Enqueue(_reloadModulesQueueItem, AnalysisPriority.Normal);
                await task;

                // re-analyze all of the modules when we get a new set of modules loaded...
                foreach (var entry in Analyzer.ModulesByFilename) {
                    _queue.Enqueue(entry.Value.ProjectEntry, AnalysisPriority.Normal);
                }
            }
        }

        public override Task<object> ExecuteCommand(ExecuteCommandParams @params) {
            ThrowIfDisposed();
            Command(new CommandEventArgs {
                command = @params.command,
                arguments = @params.arguments
            });
            return Task.FromResult((object)null);
        }
        #endregion

        #region Non-LSP public API
        public IProjectEntry GetEntry(TextDocumentIdentifier document) => ProjectFiles.GetEntry(document.uri);
        public IProjectEntry GetEntry(Uri documentUri, bool throwIfMissing = true) => ProjectFiles.GetEntry(documentUri, throwIfMissing);

        public int GetPart(TextDocumentIdentifier document) => ProjectFiles.GetPart(document.uri);
        public IEnumerable<string> GetLoadedFiles() => ProjectFiles.GetLoadedFiles();

        public Task<IProjectEntry> LoadFileAsync(Uri documentUri) => AddFileAsync(documentUri, null);
        public Task<IProjectEntry> LoadFileAsync(Uri documentUri, Uri fromSearchPath) => AddFileAsync(documentUri, fromSearchPath);

        public Task<bool> UnloadFileAsync(Uri documentUri) {
            var entry = RemoveEntry(documentUri);
            if (entry != null) {
                Analyzer.RemoveModule(entry, e => _queue.Enqueue(e, AnalysisPriority.Normal));
                return Task.FromResult(true);
            }

            return Task.FromResult(false);
        }

        public async Task WaitForCompleteAnalysisAsync() {
            // Wait for all current parsing to complete
            TraceMessage($"Waiting for parsing to complete");
            await _parseQueue.WaitForAllAsync();
            TraceMessage($"Parsing complete. Waiting for analysis entries to enqueue");
            await _pendingAnalysisEnqueue.WaitForZeroAsync();
            TraceMessage($"Enqueue complete. Waiting for analysis to complete");
            await _queue.WaitForCompleteAsync();
            TraceMessage($"Analysis complete.");
        }

        public int EstimateRemainingWork() {
            return _parseQueue.Count + _queue.Count;
        }

        public event EventHandler<ParseCompleteEventArgs> OnParseComplete;
        private void ParseComplete(Uri uri, int version) {
            TraceMessage($"Parse complete for {uri} at version {version}");
            OnParseComplete?.Invoke(this, new ParseCompleteEventArgs { uri = uri, version = version });
        }

        public event EventHandler<AnalysisCompleteEventArgs> OnAnalysisComplete;
        private void AnalysisComplete(Uri uri, int version) {
            if (_analysisUpdates) {
                TraceMessage($"Analysis complete for {uri} at version {version}");
                OnAnalysisComplete?.Invoke(this, new AnalysisCompleteEventArgs { uri = uri, version = version });
            }
        }

        public event EventHandler<AnalysisQueuedEventArgs> OnAnalysisQueued;
        private void AnalysisQueued(Uri uri) {
            if (_analysisUpdates) {
                TraceMessage($"Analysis queued for {uri}");
                OnAnalysisQueued?.Invoke(this, new AnalysisQueuedEventArgs { uri = uri });
            }
        }

        public void SetSearchPaths(IEnumerable<string> searchPaths) => Analyzer.SetSearchPaths(searchPaths.MaybeEnumerate());
        public void SetTypeStubSearchPaths(IEnumerable<string> typeStubSearchPaths) => Analyzer.SetTypeStubPaths(typeStubSearchPaths.MaybeEnumerate());

        #endregion

        #region Private Helpers

        private IProjectEntry RemoveEntry(Uri documentUri) {
            var entry = ProjectFiles.RemoveEntry(documentUri);
            _editorFiles.Remove(documentUri);
            return entry;
        }

        private async Task DoInitializeAsync(InitializeParams @params, CancellationToken token) {
            ThrowIfDisposed();
            Analyzer = await CreateAnalyzer(@params.initializationOptions.interpreter, token);

            ThrowIfDisposed();
            _clientCaps = @params.capabilities;
            _traceLogging = @params.initializationOptions.traceLogging;
            _analysisUpdates = @params.initializationOptions.analysisUpdates;

            Analyzer.EnableDiagnostics = _clientCaps?.python?.liveLinting ?? false;
            _reloadModulesQueueItem = new ReloadModulesQueueItem(Analyzer);

            if (@params.initializationOptions.displayOptions != null) {
                DisplayOptions = @params.initializationOptions.displayOptions;
            }
            _displayTextBuilder = DocumentationBuilder.Create(DisplayOptions);

            if (string.IsNullOrEmpty(Analyzer.InterpreterFactory?.Configuration?.InterpreterPath)) {
                LogMessage(MessageType.Log, "Initializing for generic interpreter");
            } else {
                LogMessage(MessageType.Log, $"Initializing for {Analyzer.InterpreterFactory.Configuration.InterpreterPath}");
            }

            if (@params.rootUri != null) {
                _rootDir = @params.rootUri.ToAbsolutePath();
            } else if (!string.IsNullOrEmpty(@params.rootPath)) {
                _rootDir = PathUtils.NormalizePath(@params.rootPath);
            }

            SetSearchPaths(@params.initializationOptions.searchPaths);
            SetTypeStubSearchPaths(@params.initializationOptions.typeStubSearchPaths);

            Analyzer.Interpreter.ModuleNamesChanged += Interpreter_ModuleNamesChanged;
        }

        private void Interpreter_ModuleNamesChanged(object sender, EventArgs e) {
            Analyzer.Modules.ReInit();
            foreach (var entry in Analyzer.ModulesByFilename) {
                _queue.Enqueue(entry.Value.ProjectEntry, AnalysisPriority.Normal);
            }
        }

        private T ActivateObject<T>(string assemblyName, string typeName, Dictionary<string, object> properties) {
            if (string.IsNullOrEmpty(assemblyName) || string.IsNullOrEmpty(typeName)) {
                return default(T);
            }
            try {
#if DESKTOP
                var assembly = Assembly.Load(File.Exists(assemblyName) ? AssemblyName.GetAssemblyName(assemblyName) : new AssemblyName(assemblyName));
#else
                var assembly = File.Exists(assemblyName)
                    ? Assembly.LoadFrom(assemblyName)
                    : Assembly.Load(new AssemblyName(assemblyName));
#endif
                var type = assembly.GetType(typeName, true);

                return (T)Activator.CreateInstance(
                    type,
                    BindingFlags.NonPublic | BindingFlags.Public | BindingFlags.Instance,
                    null,
                    properties == null ? Array.Empty<object>() : new object[] { properties },
                    CultureInfo.CurrentCulture
                );
            } catch (Exception ex) {
                LogMessage(MessageType.Warning, ex.ToString());
            }

            return default(T);
        }

        private async Task<PythonAnalyzer> CreateAnalyzer(PythonInitializationOptions.Interpreter interpreter, CancellationToken token) {
            var factory = ActivateObject<IPythonInterpreterFactory>(interpreter.assembly, interpreter.typeName, interpreter.properties)
                ?? new AstPythonInterpreterFactory(interpreter.properties);

            var interp = factory.CreateInterpreter();
            if (interp == null) {
                throw new InvalidOperationException("Failed to create interpreter");
            }

            LogMessage(MessageType.Info, $"Created {interp.GetType().FullName} instance from {factory.GetType().FullName}");

<<<<<<< HEAD
            return await PythonAnalyzer.CreateAsync(factory, token, interp);
=======
            var analyzer = await PythonAnalyzer.CreateAsync(factory, interp);
#if DEBUG
            // Make Deque aware of the only thread that should be modifying its state
            analyzer.Queue.SynchronizationContext = _queue.SynchronizationContext;
#endif
            return analyzer;
>>>>>>> c284a3b8
        }

        private IEnumerable<ModulePath> GetImportNames(Uri document) {
            var filePath = GetLocalPath(document);

            if (!string.IsNullOrEmpty(filePath)) {
                if (!string.IsNullOrEmpty(_rootDir) && ModulePath.FromBasePathAndFile_NoThrow(_rootDir, filePath, out var mp)) {
                    yield return mp;
                }

                foreach (var sp in Analyzer.GetSearchPaths()) {
                    if (ModulePath.FromBasePathAndFile_NoThrow(sp, filePath, out mp)) {
                        yield return mp;
                    }
                }
            }

            if (document.Scheme == "python") {
                var path = Path.Combine(document.Host, document.AbsolutePath.Replace(Path.AltDirectorySeparatorChar, Path.DirectorySeparatorChar).Trim(Path.DirectorySeparatorChar));
                if (ModulePath.FromBasePathAndFile_NoThrow("", path, p => true, out var mp, out _, out _)) {
                    yield return mp;
                }
            }
        }

        private string GetLocalPath(Uri uri) {
            if (uri == null) {
                return null;
            }
            if (uri.IsFile) {
                return uri.ToAbsolutePath();
            }
            var scheme = uri.Scheme;
            var path = uri.GetComponents(UriComponents.Path, UriFormat.SafeUnescaped).Split(Path.DirectorySeparatorChar, Path.AltDirectorySeparatorChar);
            var bits = new List<string>(path.Length + 2);
            bits.Add("_:"); // Non-existent root
            bits.Add(scheme.ToUpperInvariant());
            bits.AddRange(path);
            return string.Join(Path.DirectorySeparatorChar.ToString(), bits);
        }

        private async Task<IProjectEntry> AddFileAsync(Uri documentUri, Uri fromSearchPath, IAnalysisCookie cookie = null) {
            var item = ProjectFiles.GetEntry(documentUri, throwIfMissing: false);
            if (item != null) {
                return item;
            }

            string[] aliases = null;
            var path = GetLocalPath(documentUri);
            if (fromSearchPath != null) {
                if (ModulePath.FromBasePathAndFile_NoThrow(GetLocalPath(fromSearchPath), path, out var mp)) {
                    aliases = new[] { mp.ModuleName };
                }
            } else {
                aliases = GetImportNames(documentUri).Select(mp => mp.ModuleName).ToArray();
            }

            if (aliases.IsNullOrEmpty()) {
                aliases = new[] { Path.GetFileNameWithoutExtension(path) };
            }

            var reanalyzeEntries = aliases.SelectMany(a => Analyzer.GetEntriesThatImportModule(a, true)).ToArray();
            var first = aliases.FirstOrDefault();

            var pyItem = Analyzer.AddModule(first, path, documentUri, cookie);
            item = pyItem;
            foreach (var a in aliases.Skip(1)) {
                Analyzer.AddModuleAlias(first, a);
            }

            var actualItem = ProjectFiles.GetOrAddEntry(documentUri, item);
            if (actualItem != item) {
                return actualItem;
            }

            pyItem.OnNewAnalysis += (o, e) => OnPythonEntryNewAnalysis(pyItem);

            if (item is IDocument doc) {
                EnqueueItem(doc);
            }

            foreach (var entryRef in reanalyzeEntries) {
                _queue.Enqueue(entryRef, AnalysisPriority.Low);
            }

            return item;
        }

        private void RemoveDocumentParseCounter(Task t, IDocument doc, VolatileCounter counter) {
            if (t.IsCompleted) {
                lock (_pendingParse) {
                    if (counter.IsZero) {
                        if (_pendingParse.TryGetValue(doc, out var existing) && existing == counter) {
                            _pendingParse.Remove(doc);
                        }
                        return;
                    }
                }
            }
            counter.WaitForChangeToZeroAsync().ContinueWith(t2 => RemoveDocumentParseCounter(t, doc, counter));
        }

        private IDisposable GetDocumentParseCounter(IDocument doc, out int count) {
            VolatileCounter counter;
            lock (_pendingParse) {
                if (!_pendingParse.TryGetValue(doc, out counter)) {
                    _pendingParse[doc] = counter = new VolatileCounter();
                    // Automatically remove counter from the dictionary when it reaches zero.
                    counter.WaitForChangeToZeroAsync().ContinueWith(t => RemoveDocumentParseCounter(t, doc, counter));
                }
                var res = counter.Incremented();
                count = counter.Count;
                return res;
            }
        }

        private void EnqueueItem(IDocument doc, AnalysisPriority priority = AnalysisPriority.Normal, bool enqueueForAnalysis = true) {
            ThrowIfDisposed();
            var pending = _pendingAnalysisEnqueue.Incremented();
            try {
                Task<IAnalysisCookie> cookieTask;
                using (GetDocumentParseCounter(doc, out var count)) {
                    if (count > 3) {
                        // Rough check to prevent unbounded queueing. If we have
                        // multiple parses in queue, we will get the latest doc
                        // version in one of the ones to come.
                        return;
                    }
                    TraceMessage($"Parsing document {doc.DocumentUri}");
                    cookieTask = _parseQueue.Enqueue(doc, Analyzer.LanguageVersion);
                }

                AnalysisQueued(doc.DocumentUri);
                // The call must be fire and forget, but should not be yielding.
                // It is called from DidChangeTextDocument which must fully finish
                // since otherwise Complete() may come before the change is enqueued
                // for processing and the completion list will be driven off the stale data.
                var p = pending;
                cookieTask.ContinueWith(t => {
                    if (t.IsFaulted) {
                        // Happens when file got deleted before processing
                        p.Dispose();
                        LogMessage(MessageType.Error, t.Exception.Message);
                        return;
                    }
                    OnDocumentChangeProcessingComplete(doc, t.Result as VersionCookie, enqueueForAnalysis, priority, p);
                }).DoNotWait();
                pending = null;
            } finally {
                pending?.Dispose();
            }
        }

        private void OnDocumentChangeProcessingComplete(IDocument doc, VersionCookie vc, bool enqueueForAnalysis, AnalysisPriority priority, IDisposable disposeWhenEnqueued) {
            ThrowIfDisposed();
            try {
                if (vc != null) {
                    foreach (var kv in vc.GetAllParts(doc.DocumentUri)) {
                        ParseComplete(kv.Key, kv.Value.Version);
                    }
                } else {
                    ParseComplete(doc.DocumentUri, 0);
                }

                if (doc is IAnalyzable analyzable && enqueueForAnalysis) {
                    TraceMessage($"Enqueing document {doc.DocumentUri} for analysis");
                    _queue.Enqueue(analyzable, priority);
                }

                disposeWhenEnqueued?.Dispose();
                disposeWhenEnqueued = null;
                if (vc != null) {
                    _editorFiles.GetDocument(doc.DocumentUri).UpdateParseDiagnostics(vc, doc.DocumentUri);
                }
            } catch (BadSourceException) {
            } catch (OperationCanceledException ex) {
                LogMessage(MessageType.Warning, $"Parsing {doc.DocumentUri} cancelled");
                TraceMessage($"{ex}");
            } catch (Exception ex) {
                LogMessage(MessageType.Error, ex.ToString());
            } finally {
                disposeWhenEnqueued?.Dispose();
            }
        }

        private void OnPythonEntryNewAnalysis(IPythonProjectEntry pythonProjectEntry) {
            ThrowIfDisposed();
            TraceMessage($"Received new analysis for {pythonProjectEntry.DocumentUri}");

            var version = 0;
            var parse = pythonProjectEntry.GetCurrentParse();
            if (_analysisUpdates) {
                if (parse?.Cookie is VersionCookie vc && vc.Versions.Count > 0) {
                    foreach (var kv in vc.GetAllParts(pythonProjectEntry.DocumentUri)) {
                        AnalysisComplete(kv.Key, kv.Value.Version);
                        if (kv.Value.Version > version) {
                            version = kv.Value.Version;
                        }
                    }
                } else {
                    AnalysisComplete(pythonProjectEntry.DocumentUri, 0);
                }
            }

            _editorFiles.GetDocument(pythonProjectEntry.DocumentUri).UpdateAnalysisDiagnostics(pythonProjectEntry, version);
        }

        private PythonAst GetParseTree(IPythonProjectEntry entry, Uri documentUri, CancellationToken token, out BufferVersion bufferVersion) {
            PythonAst tree = null;
            bufferVersion = null;
            var parse = entry.WaitForCurrentParse(Timeout.Infinite, token);
            if (parse != null) {
                tree = parse.Tree;
                if (parse.Cookie is VersionCookie vc) {
                    if (vc.Versions.TryGetValue(ProjectFiles.GetPart(documentUri), out bufferVersion)) {
                        tree = bufferVersion.Ast ?? tree;
                    }
                }
            }
            return tree;
        }

        private bool HandleConfigurationChanges(LanguageServerSettings newSettings) {
            var oldSettings = Settings;
            Settings = newSettings;

            if (oldSettings == null) {
                return true;
            }

            if (newSettings.analysis.openFilesOnly != oldSettings.analysis.openFilesOnly) {
                _editorFiles.UpdateDiagnostics();
                return false;
            }

            if (!newSettings.analysis.errors.SetEquals(oldSettings.analysis.errors) ||
                !newSettings.analysis.warnings.SetEquals(oldSettings.analysis.warnings) ||
                !newSettings.analysis.information.SetEquals(oldSettings.analysis.information) ||
                !newSettings.analysis.disabled.SetEquals(oldSettings.analysis.disabled)) {
                _editorFiles.UpdateDiagnostics();
            }
            return false;
        }

        private void ThrowIfDisposed() {
            if(_disposed) {
                throw new ObjectDisposedException(nameof(Server));
            }
        }
        #endregion
    }
}<|MERGE_RESOLUTION|>--- conflicted
+++ resolved
@@ -426,16 +426,12 @@
 
             LogMessage(MessageType.Info, $"Created {interp.GetType().FullName} instance from {factory.GetType().FullName}");
 
-<<<<<<< HEAD
-            return await PythonAnalyzer.CreateAsync(factory, token, interp);
-=======
-            var analyzer = await PythonAnalyzer.CreateAsync(factory, interp);
+            var analyzer = await PythonAnalyzer.CreateAsync(factory, token, interp);
 #if DEBUG
             // Make Deque aware of the only thread that should be modifying its state
             analyzer.Queue.SynchronizationContext = _queue.SynchronizationContext;
 #endif
             return analyzer;
->>>>>>> c284a3b8
         }
 
         private IEnumerable<ModulePath> GetImportNames(Uri document) {
