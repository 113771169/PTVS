--- conflicted
+++ resolved
@@ -24,11 +24,7 @@
     public sealed partial class Server {
         public override Task<CompletionList> Completion(CompletionParams @params) {
             var uri = @params.textDocument.uri;
-<<<<<<< HEAD
  
-=======
-
->>>>>>> 9ad1c4cb
             _projectFiles.GetAnalysis(@params.textDocument, @params.position, @params._version, out var entry, out var tree);
             TraceMessage($"Completions in {uri} at {@params.position}");
 
@@ -48,11 +44,7 @@
                 return Task.FromResult(new CompletionList());
             }
 
-<<<<<<< HEAD
             if (!_settings.completionOptions.showAdvancedMembers) {
-=======
-            if (!_settings?.autoComplete?.showAdvancedMembers ?? false) {
->>>>>>> 9ad1c4cb
                 members = members.Where(m => !m.label.StartsWith("__"));
             }
 
