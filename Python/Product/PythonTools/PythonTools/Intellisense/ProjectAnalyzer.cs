--- conflicted
+++ resolved
@@ -1,1713 +1,1704 @@
-﻿/* ****************************************************************************
- *
- * Copyright (c) Microsoft Corporation. 
- *
- * This source code is subject to terms and conditions of the Apache License, Version 2.0. A 
- * copy of the license can be found in the License.html file at the root of this distribution. If 
- * you cannot locate the Apache License, Version 2.0, please send an email to 
- * vspython@microsoft.com. By using this source code in any fashion, you are agreeing to be bound 
- * by the terms of the Apache License, Version 2.0.
- *
- * You must not remove this notice, or any other, from this software.
- *
- * ***************************************************************************/
-
-using System;
-using System.Collections.Concurrent;
-using System.Collections.Generic;
-using System.Diagnostics;
-using System.IO;
-using System.Linq;
-using System.Threading;
-using System.Windows.Forms;
-using Microsoft.PythonTools.Analysis;
-using Microsoft.PythonTools.Interpreter;
-using Microsoft.PythonTools.Navigation;
-using Microsoft.PythonTools.Parsing;
-using Microsoft.PythonTools.Parsing.Ast;
-using Microsoft.PythonTools.Project;
-using Microsoft.PythonTools.Repl;
-using Microsoft.VisualStudio;
-using Microsoft.VisualStudio.Language.Intellisense;
-using Microsoft.VisualStudio.Language.StandardClassification;
-using Microsoft.VisualStudio.Repl;
-using Microsoft.VisualStudio.Shell.Interop;
-using Microsoft.VisualStudio.Text;
-using Microsoft.VisualStudio.Text.Adornments;
-using Microsoft.VisualStudio.Text.Editor;
-using Microsoft.VisualStudio.Text.Tagging;
-using Microsoft.VisualStudioTools;
-
-#if DEV11_OR_LATER
-using System.IO.Compression;
-#endif
-
-namespace Microsoft.PythonTools.Intellisense {
-#if INTERACTIVE_WINDOW
-    using IReplEvaluator = IInteractiveEngine;
-#endif
-
-    /// <summary>
-    /// Performs centralized parsing and analysis of Python source code within Visual Studio.
-    /// 
-    /// This class is responsible for maintaining the up-to-date analysis of the active files being worked
-    /// on inside of a Visual Studio project.  
-    /// 
-    /// This class is built upon the core PythonAnalyzer class which provides basic analysis services.  This class
-    /// maintains the thread safety invarients of working with that class, handles parsing of files as they're
-    /// updated via interfacing w/ the Visual Studio editor APIs, and supports adding additional files to the 
-    /// analysis.
-    /// 
-    /// New in 1.5.
-    /// </summary>
-    public sealed class VsProjectAnalyzer : IDisposable {
-        // For entries that were loaded from a .zip file, IProjectEntry.Properties[_zipFileName] contains the full path to that archive.
-        private static readonly object _zipFileName = new { Name = "ZipFileName" };
-
-        // For entries that were loaded from a .zip file, IProjectEntry.Properties[_pathInZipFile] contains the path of the item inside the archive.
-        private static readonly object _pathInZipFile = new { Name = "PathInZipFile" };
-
-        private readonly ParseQueue _queue;
-        private readonly AnalysisQueue _analysisQueue;
-        private readonly IPythonInterpreterFactory _interpreterFactory;
-        private readonly Dictionary<BufferParser, IProjectEntry> _openFiles = new Dictionary<BufferParser, IProjectEntry>();
-        private readonly IErrorProviderFactory _errorProvider;
-        private readonly ConcurrentDictionary<string, IProjectEntry> _projectFiles;
-        private readonly PythonAnalyzer _pyAnalyzer;
-        private readonly PythonProjectNode _project;
-        private readonly AutoResetEvent _queueActivityEvent = new AutoResetEvent(false);
-        private readonly IPythonInterpreterFactory[] _allFactories;
-
-        private int _userCount;
-
-        private static readonly Lazy<TaskProvider> _taskProvider = new Lazy<TaskProvider>(() => {
-            var _errorList = PythonToolsPackage.GetGlobalService(typeof(SVsErrorList)) as IVsTaskList;
-            return new TaskProvider(_errorList);
-        }, LazyThreadSafetyMode.ExecutionAndPublication);
-
-<<<<<<< HEAD
-=======
-        private static char[] _invalidPathChars = Path.GetInvalidPathChars();
-
-        private object _contentsLock = new object();
-
->>>>>>> 0003a777
-        internal VsProjectAnalyzer(IPythonInterpreterFactory factory, IPythonInterpreterFactory[] allFactories, IErrorProviderFactory errorProvider)
-            : this(factory.CreateInterpreter(), factory, allFactories, errorProvider) {
-        }
-
-        internal VsProjectAnalyzer(IPythonInterpreter interpreter, IPythonInterpreterFactory factory, IPythonInterpreterFactory[] allFactories, IErrorProviderFactory errorProvider, PythonProjectNode project = null) {
-            _errorProvider = errorProvider;
-
-            _queue = new ParseQueue(this);
-            _analysisQueue = new AnalysisQueue(this);
-            _allFactories = allFactories;
-
-            _interpreterFactory = factory;
-            _project = project;
-
-            _pyAnalyzer = new PythonAnalyzer(factory, interpreter);
-            interpreter.ModuleNamesChanged += OnModulesChanged;
-            _projectFiles = new ConcurrentDictionary<string, IProjectEntry>(StringComparer.OrdinalIgnoreCase);
-
-            if (PythonToolsPackage.Instance != null) {
-                _pyAnalyzer.Limits.CrossModule = PythonToolsPackage.Instance.DebuggingOptionsPage.CrossModuleAnalysisLimit;
-                // TODO: Load other limits from options
-            }
-
-            _userCount = 1;
-        }
-
-        public void AddUser() {
-            Interlocked.Increment(ref _userCount);
-        }
-
-        /// <summary>
-        /// Reduces the number of known users by one and returns true if the
-        /// analyzer should be disposed.
-        /// </summary>
-        public bool RemoveUser() {
-            return Interlocked.Decrement(ref _userCount) == 0;
-        }
-
-        internal static string GetZipFileName(IProjectEntry entry) {
-            object result;
-            entry.Properties.TryGetValue(_zipFileName, out result);
-            return (string)result;
-        }
-
-        private static void SetZipFileName(IProjectEntry entry, string value) {
-            entry.Properties[_zipFileName] = value;
-        }
-
-        internal static string GetPathInZipFile(IProjectEntry entry) {
-            object result;
-            entry.Properties.TryGetValue(_pathInZipFile, out result);
-            return (string)result;
-        }
-
-        private static void SetPathInZipFile(IProjectEntry entry, string value) {
-            entry.Properties[_pathInZipFile] = value;
-        }
-
-        private void OnModulesChanged(object sender, EventArgs e) {
-            lock (_contentsLock) {
-                _pyAnalyzer.ReloadModules();
-
-                // re-analyze all of the modules when we get a new set of modules loaded...
-                foreach (var nameAndEntry in _projectFiles) {
-                    _queue.EnqueueFile(nameAndEntry.Value, nameAndEntry.Key);
-                }
-            }
-        }
-
-        /// <summary>
-        /// Creates a new ProjectEntry for the collection of buffers.
-        /// 
-        /// _openFiles must be locked when calling this function.
-        /// </summary>
-        internal void ReAnalyzeTextBuffers(BufferParser bufferParser) {
-            ITextBuffer[] buffers = bufferParser.Buffers;
-            if (buffers.Length > 0) {
-                var projEntry = CreateProjectEntry(buffers[0], new SnapshotCookie(buffers[0].CurrentSnapshot));
-                foreach (var buffer in buffers) {
-                    buffer.Properties.RemoveProperty(typeof(IProjectEntry));
-                    buffer.Properties.AddProperty(typeof(IProjectEntry), projEntry);
-
-                    var classifier = buffer.GetPythonClassifier();
-                    if (classifier != null) {
-                        classifier.NewVersion();
-                    }
-                }
-
-                bufferParser._currentProjEntry = _openFiles[bufferParser] = projEntry;
-                bufferParser._parser = this;
-
-                foreach (var buffer in buffers) {
-                    DropDownBarClient client;
-                    if (buffer.Properties.TryGetProperty<DropDownBarClient>(typeof(DropDownBarClient), out client)) {
-                        client.UpdateProjectEntry(projEntry);
-                    }
-                }
-
-                bufferParser.Requeue();
-            }
-        }
-
-        internal void SwitchAnalyzers(VsProjectAnalyzer oldAnalyzer) {
-            lock (_openFiles) {
-                // copy the Keys here as ReAnalyzeTextBuffers can mutuate the dictionary
-                foreach (var bufferParser in oldAnalyzer._openFiles.Keys.ToArray()) {
-                    ReAnalyzeTextBuffers(bufferParser);
-                }
-            }
-        }
-
-        /// <summary>
-        /// Starts monitoring a buffer for changes so we will re-parse the buffer to update the analysis
-        /// as the text changes.
-        /// </summary>
-        internal MonitoredBufferResult MonitorTextBuffer(ITextView textView, ITextBuffer buffer) {
-            IProjectEntry projEntry = CreateProjectEntry(buffer, new SnapshotCookie(buffer.CurrentSnapshot));
-
-            // kick off initial processing on the buffer        
-            lock (_openFiles) {
-                var bufferParser = _queue.EnqueueBuffer(projEntry, textView, buffer);
-                _openFiles[bufferParser] = projEntry;
-                return new MonitoredBufferResult(bufferParser, projEntry);
-            }
-        }
-
-        private IProjectEntry CreateProjectEntry(ITextBuffer buffer, IAnalysisCookie analysisCookie) {
-            var replEval = buffer.GetReplEvaluator();
-            if (replEval != null) {
-                // We have a repl window, create an untracked module.
-                return _pyAnalyzer.AddModule(null, null, analysisCookie);
-            }
-
-            string path = buffer.GetFilePath();
-            if (path == null) {
-                return null;
-            }
-
-            IProjectEntry entry;
-            if (!_projectFiles.TryGetValue(path, out entry)) {
-                var modName = PythonAnalyzer.PathToModuleName(path);
-
-                if (buffer.ContentType.IsOfType(PythonCoreConstants.ContentType)) {
-                    entry = _pyAnalyzer.AddModule(
-                        modName,
-                        buffer.GetFilePath(),
-                        analysisCookie
-                    );
-
-                } else if (buffer.ContentType.IsOfType("XAML")) {
-                    entry = _pyAnalyzer.AddXamlFile(buffer.GetFilePath());
-                } else {
-                    return null;
-                }
-
-                _projectFiles[path] = entry;
-
-                if (ImplicitProject && ShouldAnalyzePath(path)) { // don't analyze std lib
-                    QueueDirectoryAnalysis(path);
-                }
-            }
-
-            return entry;
-        }
-
-        private void QueueDirectoryAnalysis(string path) {
-            ThreadPool.QueueUserWorkItem(x => { lock (_contentsLock) { AnalyzeDirectory(CommonUtils.NormalizeDirectoryPath(Path.GetDirectoryName(path))); } });
-        }
-
-        private bool ShouldAnalyzePath(string path) {
-            foreach (var fact in _allFactories) {
-                if (CommonUtils.IsValidPath(fact.Configuration.InterpreterPath) &&
-                    CommonUtils.IsSubpathOf(Path.GetDirectoryName(fact.Configuration.InterpreterPath), path)) {
-                    return false;
-                }
-            }
-            return true;
-        }
-
-        internal void StopMonitoringTextBuffer(BufferParser bufferParser) {
-            bufferParser.StopMonitoring();
-            lock (_openFiles) {
-                _openFiles.Remove(bufferParser);
-            }
-            if (ImplicitProject && _taskProvider.IsValueCreated && bufferParser._currentProjEntry.FilePath != null) {
-                // remove the file from the error list
-                _taskProvider.Value.Clear(bufferParser._currentProjEntry.FilePath);
-            }
-        }
-
-        internal IProjectEntry AnalyzeFile(string path) {
-            IProjectEntry item;
-            if (!_projectFiles.TryGetValue(path, out item)) {
-                if (PythonProjectNode.IsPythonFile(path)) {
-                    var modName = PythonAnalyzer.PathToModuleName(path);
-
-                    item = _pyAnalyzer.AddModule(
-                        modName,
-                        path,
-                        null
-                    );
-                } else if (path.EndsWith(".xaml", StringComparison.Ordinal)) {
-                    item = _pyAnalyzer.AddXamlFile(path, null);
-                }
-
-                if (item != null) {
-                    _projectFiles[path] = item;
-
-                    IPythonProjectEntry pyEntry = item as IPythonProjectEntry;
-                    if (pyEntry != null) {
-                        pyEntry.BeginParsingTree();
-                    }
-
-                    _queue.EnqueueFile(item, path);
-                }
-            }
-
-            return item;
-        }
-
-        internal IEnumerable<KeyValuePair<string, IProjectEntry>> LoadedFiles {
-            get {
-                return _projectFiles;
-            }
-        }
-
-        internal IProjectEntry GetAnalysisFromFile(string path) {
-            IProjectEntry res;
-            if (_projectFiles.TryGetValue(path, out res)) {
-                return res;
-            }
-            return null;
-        }
-
-        /// <summary>
-        /// Gets a ExpressionAnalysis for the expression at the provided span.  If the span is in
-        /// part of an identifier then the expression is extended to complete the identifier.
-        /// </summary>
-        internal static ExpressionAnalysis AnalyzeExpression(ITextSnapshot snapshot, ITrackingSpan span, bool forCompletion = true) {
-            var buffer = snapshot.TextBuffer;
-            ReverseExpressionParser parser = new ReverseExpressionParser(snapshot, buffer, span);
-
-            var loc = parser.Span.GetSpan(parser.Snapshot.Version);
-            var exprRange = parser.GetExpressionRange(forCompletion);
-
-            if (exprRange == null) {
-                return ExpressionAnalysis.Empty;
-            }
-
-            string text = exprRange.Value.GetText();
-
-            var applicableSpan = parser.Snapshot.CreateTrackingSpan(
-                exprRange.Value.Span,
-                SpanTrackingMode.EdgeExclusive
-            );
-
-            IProjectEntry analysisItem;
-            if (buffer.TryGetAnalysis(out analysisItem)) {
-                var analysis = ((IPythonProjectEntry)analysisItem).Analysis;
-                if (analysis != null && text.Length > 0) {
-
-                    var lineNo = parser.Snapshot.GetLineNumberFromPosition(loc.Start);
-                    return new ExpressionAnalysis(
-                        snapshot.TextBuffer.GetAnalyzer(),
-                        text,
-                        analysis,
-                        loc.Start,
-                        applicableSpan);
-                }
-            }
-
-            return ExpressionAnalysis.Empty;
-        }
-
-        /// <summary>
-        /// Gets a CompletionList providing a list of possible members the user can dot through.
-        /// </summary>
-        internal static CompletionAnalysis GetCompletions(ITextSnapshot snapshot, ITrackingSpan span, ITrackingPoint point, CompletionOptions options) {
-            var buffer = snapshot.TextBuffer;
-
-            var loc = point.GetPoint(snapshot);
-            var line = loc.GetContainingLine();
-
-            if (loc <= line.Start) {
-                // Ctrl-Space on an empty line, we just want to get global vars
-
-                var classifier = buffer.GetPythonClassifier();
-                if (classifier != null) {
-                    var classSpans = classifier.GetClassificationSpans(line.ExtentIncludingLineBreak);
-                    if (classSpans.Count > 0 &&
-                        classSpans[0].ClassificationType.IsOfType(PredefinedClassificationTypeNames.String)) {
-                        // unless we're in a string literal
-                        return NormalCompletionAnalysis.EmptyCompletionContext;
-                    }
-                }
-
-                return new NormalCompletionAnalysis(
-                    snapshot.TextBuffer.GetAnalyzer(),
-                    snapshot,
-                    span,
-                    buffer,
-                    options
-                );
-            }
-
-            return TrySpecialCompletions(snapshot, span, point, options) ??
-                   GetNormalCompletionContext(snapshot, span, point, options);
-        }
-
-        /// <summary>
-        /// Gets a list of signatuers available for the expression at the provided location in the snapshot.
-        /// </summary>
-        internal static SignatureAnalysis GetSignatures(ITextSnapshot snapshot, ITrackingSpan span) {
-            var buffer = snapshot.TextBuffer;
-            ReverseExpressionParser parser = new ReverseExpressionParser(snapshot, buffer, span);
-
-            var loc = parser.Span.GetSpan(parser.Snapshot.Version);
-
-            int paramIndex;
-            SnapshotPoint? sigStart;
-            string lastKeywordArg;
-            bool isParameterName;
-            var exprRange = parser.GetExpressionRange(1, out paramIndex, out sigStart, out lastKeywordArg, out isParameterName);
-            if (exprRange == null || sigStart == null) {
-                return new SignatureAnalysis("", 0, new ISignature[0]);
-            }
-
-            var text = new SnapshotSpan(exprRange.Value.Snapshot, new Span(exprRange.Value.Start, sigStart.Value.Position - exprRange.Value.Start)).GetText();
-            var applicableSpan = parser.Snapshot.CreateTrackingSpan(exprRange.Value.Span, SpanTrackingMode.EdgeInclusive);
-
-            if (snapshot.TextBuffer.GetAnalyzer().ShouldEvaluateForCompletion(text)) {
-                var liveSigs = TryGetLiveSignatures(snapshot, paramIndex, text, applicableSpan, lastKeywordArg);
-                if (liveSigs != null) {
-                    return liveSigs;
-                }
-            }
-
-            var start = Stopwatch.ElapsedMilliseconds;
-
-            var analysisItem = buffer.GetAnalysis();
-            if (analysisItem != null) {
-                var analysis = ((IPythonProjectEntry)analysisItem).Analysis;
-                if (analysis != null) {
-
-                    int index = loc.Start;
-
-                    IEnumerable<IOverloadResult> sigs;
-                    lock (snapshot.TextBuffer.GetAnalyzer()) {
-                        sigs = analysis.GetSignaturesByIndex(text, index);
-                    }
-                    var end = Stopwatch.ElapsedMilliseconds;
-
-                    if (/*Logging &&*/ (end - start) > CompletionAnalysis.TooMuchTime) {
-                        Trace.WriteLine(String.Format("{0} lookup time {1} for signatures", text, end - start));
-                    }
-
-                    var result = new List<ISignature>();
-                    foreach (var sig in sigs) {
-                        result.Add(new PythonSignature(applicableSpan, sig, paramIndex, lastKeywordArg));
-                    }
-
-                    return new SignatureAnalysis(
-                        text,
-                        paramIndex,
-                        result,
-                        lastKeywordArg
-                    );
-                }
-            }
-            return new SignatureAnalysis(text, paramIndex, new ISignature[0]);
-        }
-
-        internal static MissingImportAnalysis GetMissingImports(ITextSnapshot snapshot, ITrackingSpan span) {
-            ReverseExpressionParser parser = new ReverseExpressionParser(snapshot, snapshot.TextBuffer, span);
-            var loc = span.GetSpan(snapshot.Version);
-            int dummy;
-            SnapshotPoint? dummyPoint;
-            string lastKeywordArg;
-            bool isParameterName;
-            var exprRange = parser.GetExpressionRange(0, out dummy, out dummyPoint, out lastKeywordArg, out isParameterName);
-            if (exprRange == null || isParameterName) {
-                return MissingImportAnalysis.Empty;
-            }
-
-            var analysis = ((IPythonProjectEntry)snapshot.TextBuffer.GetAnalysis()).Analysis;
-            if (analysis == null) {
-                return MissingImportAnalysis.Empty;
-            }
-
-            var text = exprRange.Value.GetText();
-            var analyzer = analysis.ProjectState;
-            var index = span.GetStartPoint(snapshot).Position;
-
-            var expr = Statement.GetExpression(analysis.GetAstFromTextByIndex(text, index).Body);
-
-            if (expr != null && expr is NameExpression) {
-                var nameExpr = (NameExpression)expr;
-
-                if (!IsImplicitlyDefinedName(nameExpr)) {
-                    var applicableSpan = parser.Snapshot.CreateTrackingSpan(
-                        exprRange.Value.Span,
-                        SpanTrackingMode.EdgeExclusive
-                    );
-
-                    lock (snapshot.TextBuffer.GetAnalyzer()) {
-                        var variables = analysis.GetVariablesByIndex(text, index).Where(IsDefinition).Count();
-                        var values = analysis.GetValuesByIndex(text, index).ToArray();
-
-                        // if we have type information or an assignment to the variable we won't offer 
-                        // an import smart tag.
-                        if (values.Length == 0 && variables == 0) {
-                            string name = nameExpr.Name;
-                            var imports = analysis.ProjectState.FindNameInAllModules(name);
-
-                            return new MissingImportAnalysis(imports, applicableSpan);
-                        }
-                    }
-                }
-            }
-
-            // if we have type information don't offer to add imports
-            return MissingImportAnalysis.Empty;
-        }
-
-        private static bool IsDefinition(IAnalysisVariable variable) {
-            return variable.Type == VariableType.Definition;
-        }
-
-        private static bool IsImplicitlyDefinedName(NameExpression nameExpr) {
-            return nameExpr.Name == "__all__" ||
-                nameExpr.Name == "__file__" ||
-                nameExpr.Name == "__doc__" ||
-                nameExpr.Name == "__name__";
-        }
-
-        internal bool IsAnalyzing {
-            get {
-                return _queue.IsParsing || _analysisQueue.IsAnalyzing;
-            }
-        }
-
-        internal void WaitForCompleteAnalysis(Func<int, bool> itemsLeftUpdated) {
-            if (IsAnalyzing) {
-                while (IsAnalyzing) {
-                    QueueActivityEvent.WaitOne(100);
-
-                    int itemsLeft = _queue.ParsePending + _analysisQueue.AnalysisPending;
-
-                    if (!itemsLeftUpdated(itemsLeft)) {
-                        break;
-                    }
-                }
-            } else {
-                itemsLeftUpdated(0);
-            }
-        }
-
-        internal AutoResetEvent QueueActivityEvent {
-            get {
-                return _queueActivityEvent;
-            }
-        }
-
-        internal bool ImplicitProject {
-            get {
-                return _project == null;
-            }
-        }
-
-        internal IPythonInterpreterFactory InterpreterFactory {
-            get {
-                return _interpreterFactory;
-            }
-        }
-
-        internal IPythonInterpreter Interpreter {
-            get {
-                return _pyAnalyzer.Interpreter;
-            }
-        }
-
-        public PythonAnalyzer Project {
-            get {
-                return _pyAnalyzer;
-            }
-        }
-
-        internal PythonAst ParseFile(ITextSnapshot snapshot) {
-            var parser = Parser.CreateParser(
-                new SnapshotSpanSourceCodeReader(
-                    new SnapshotSpan(snapshot, 0, snapshot.Length)
-                ),
-                Project.LanguageVersion,
-                new ParserOptions() { Verbatim = true, BindReferences = true }
-            );
-
-            var ast = parser.ParseFile();
-            return ast;
-
-        }
-
-        internal void ParseFile(IProjectEntry projectEntry, string filename, Stream content, Severity indentationSeverity) {
-            IPythonProjectEntry pyEntry;
-            IExternalProjectEntry externalEntry;
-
-            string zipFileName = GetZipFileName(projectEntry);
-            string pathInZipFile = GetPathInZipFile(projectEntry);
-            IAnalysisCookie cookie;
-            if (zipFileName == null) {
-                cookie = (IAnalysisCookie)new FileCookie(filename);
-            } else {
-#if DEV11_OR_LATER
-                cookie = new ZipFileCookie(zipFileName, pathInZipFile);
-#else
-                Debug.Fail("There should be no ProjectEntry objects loaded from zip archives in Dev10");
-                throw new NotSupportedException();
-#endif
-            }
-
-            if ((pyEntry = projectEntry as IPythonProjectEntry) != null) {
-                PythonAst ast;
-                CollectingErrorSink errorSink;
-                ParsePythonCode(content, indentationSeverity, out ast, out errorSink);
-
-                if (ast != null) {
-                    pyEntry.UpdateTree(ast, cookie);
-                    _analysisQueue.Enqueue(pyEntry, AnalysisPriority.Normal);
-                } else {
-                    // notify that we failed to update the existing analysis
-                    pyEntry.UpdateTree(null, null);
-                }
-
-                if (errorSink.Warnings.Count > 0 || errorSink.Errors.Count > 0) {
-                    TaskProvider provider = GetTaskProviderAndClearProjectItems(projectEntry);
-                    if (provider != null) {
-                        provider.AddWarnings(projectEntry.FilePath, errorSink.Warnings);
-                        provider.AddErrors(projectEntry.FilePath, errorSink.Errors);
-
-                        UpdateErrorList(errorSink, projectEntry.FilePath, provider);
-                    }
-                }
-            } else if ((externalEntry = projectEntry as IExternalProjectEntry) != null) {
-                externalEntry.ParseContent(new StreamReader(content), cookie);
-                _analysisQueue.Enqueue(projectEntry, AnalysisPriority.Normal);
-            }
-        }
-
-        internal void ParseBuffers(BufferParser bufferParser, Severity indentationSeverity, params ITextSnapshot[] snapshots) {
-            IProjectEntry analysis = bufferParser._currentProjEntry;
-
-            IPythonProjectEntry pyProjEntry = analysis as IPythonProjectEntry;
-            List<PythonAst> asts = new List<PythonAst>();
-            foreach (var snapshot in snapshots) {
-                if (snapshot.TextBuffer.Properties.ContainsProperty(PythonReplEvaluator.InputBeforeReset)) {
-                    continue;
-                }
-
-                if (pyProjEntry != null && snapshot.TextBuffer.ContentType.IsOfType(PythonCoreConstants.ContentType)) {
-                    if (!snapshot.IsReplBufferWithCommand()) {
-                        PythonAst ast;
-                        CollectingErrorSink errorSink;
-
-                        var reader = new SnapshotSpanSourceCodeStream(new SnapshotSpan(snapshot, new Span(0, snapshot.Length)));
-                        ParsePythonCode(reader, indentationSeverity, out ast, out errorSink);
-
-                        if (ast != null) {
-                            asts.Add(ast);
-                        }
-
-                        // update squiggles for the buffer
-                        var buffer = snapshot.TextBuffer;
-
-                        SimpleTagger<ErrorTag> squiggles = _errorProvider.GetErrorTagger(snapshot.TextBuffer);
-                        TaskProvider provider = GetTaskProviderAndClearProjectItems(bufferParser._currentProjEntry);
-
-                        // SimpleTagger says it's thread safe (http://msdn.microsoft.com/en-us/library/dd885186.aspx), but it's buggy...  
-                        // Post the removing of squiggles to the UI thread so that we don't crash when we're racing with 
-                        // updates to the buffer.  http://pytools.codeplex.com/workitem/142
-
-                        var dispatcher = bufferParser.Dispatcher;
-                        if (dispatcher != null) {   // not a UI element in completion context tests w/ mocks.                            
-                            dispatcher.BeginInvoke((Action)new SquiggleUpdater(errorSink, snapshot, squiggles, bufferParser._currentProjEntry.FilePath, provider).DoUpdate);
-                        }
-
-                        string path = bufferParser._currentProjEntry.FilePath;
-                        if (path != null) {
-                            UpdateErrorList(errorSink, path, provider);
-                        }
-                    }
-                } else {
-                    // other file such as XAML
-                    IExternalProjectEntry externalEntry;
-                    if ((externalEntry = (analysis as IExternalProjectEntry)) != null) {
-                        var snapshotContent = new SnapshotSpanSourceCodeReader(new SnapshotSpan(snapshot, new Span(0, snapshot.Length)));
-                        externalEntry.ParseContent(snapshotContent, new SnapshotCookie(snapshotContent.Snapshot));
-                        _analysisQueue.Enqueue(analysis, AnalysisPriority.High);
-                    }
-                }
-            }
-
-            if (pyProjEntry != null) {
-                if (asts.Count > 0) {
-                    PythonAst finalAst;
-                    if (asts.Count == 1) {
-                        finalAst = asts[0];
-                    } else {
-                        // multiple ASTs, merge them together
-                        List<Statement> bodies = new List<Statement>();
-                        foreach (var ast in asts) {
-                            bodies.Add(ast.Body);
-                        }
-                        finalAst = new PythonAst(new SuiteStatement(bodies.ToArray()), new int[0], asts[0].LanguageVersion);
-                    }
-
-                    pyProjEntry.UpdateTree(finalAst, new SnapshotCookie(snapshots[0])); // SnapshotCookie is not entirely right, we should merge the snapshots
-                    _analysisQueue.Enqueue(analysis, AnalysisPriority.High);
-                } else {
-                    // indicate that we are done parsing.
-                    PythonAst prevTree;
-                    IAnalysisCookie prevCookie;
-                    pyProjEntry.GetTreeAndCookie(out prevTree, out prevCookie);
-                    pyProjEntry.UpdateTree(prevTree, prevCookie);
-                }
-            }
-        }
-
-        class SquiggleUpdater {
-            private CollectingErrorSink _errorSink;
-            private ITextSnapshot _snapshot;
-            private SimpleTagger<ErrorTag> _squiggles;
-            private TaskProvider _provider;
-            private readonly string _filename;
-
-            public SquiggleUpdater(CollectingErrorSink errorSink, ITextSnapshot snapshot, SimpleTagger<ErrorTag> squiggles, string filename, TaskProvider provider) {
-                _errorSink = errorSink;
-                _snapshot = snapshot;
-                _squiggles = squiggles;
-                _provider = provider;
-                _filename = filename;
-            }
-
-            public void DoUpdate() {
-                _squiggles.RemoveTagSpans(x => true);
-
-                if (_filename != null) {
-                    AddWarnings(_snapshot, _errorSink, _squiggles, _filename);
-
-                    AddErrors(_snapshot, _errorSink, _squiggles, _filename);
-
-                    if (_provider != null) {
-                        _provider.AddWarnings(_filename, _errorSink.Warnings);
-                        _provider.AddErrors(_filename, _errorSink.Errors);
-                    }
-                }
-            }
-        }
-
-        private static void AddErrors(ITextSnapshot snapshot, CollectingErrorSink errorSink, SimpleTagger<ErrorTag> squiggles, string filename) {
-            foreach (ErrorResult error in errorSink.Errors) {
-                var span = error.Span;
-                var tspan = CreateSpan(snapshot, span);
-                squiggles.CreateTagSpan(tspan, new ErrorTag(PredefinedErrorTypeNames.SyntaxError, error.Message));
-            }
-        }
-
-        private static void AddWarnings(ITextSnapshot snapshot, CollectingErrorSink errorSink, SimpleTagger<ErrorTag> squiggles, string filename) {
-            foreach (ErrorResult warning in errorSink.Warnings) {
-                var span = warning.Span;
-                var tspan = CreateSpan(snapshot, span);
-                squiggles.CreateTagSpan(tspan, new ErrorTag(PredefinedErrorTypeNames.Warning, warning.Message));
-            }
-        }
-
-        private TaskProvider GetTaskProviderAndClearProjectItems(IProjectEntry projEntry) {
-            if (PythonToolsPackage.Instance != null) {
-                if (projEntry.FilePath != null) {
-                    _taskProvider.Value.Clear(projEntry.FilePath);
-                }
-            }
-            return _taskProvider.Value;
-        }
-
-        private void UpdateErrorList(CollectingErrorSink errorSink, string filepath, TaskProvider provider) {
-            if (_project != null && provider != null) {
-                if (errorSink.Warnings.Count > 0) {
-                    _project.WarningFiles.Add(filepath);
-                } else {
-                    _project.WarningFiles.Remove(filepath);
-                }
-                if (errorSink.Errors.Count > 0) {
-                    _project.ErrorFiles.Add(filepath);
-                } else {
-                    _project.ErrorFiles.Remove(filepath);
-                }
-            }
-
-            if (provider != null && (errorSink.Errors.Count > 0 || errorSink.Warnings.Count > 0)) {
-                provider.UpdateTasks();
-            }
-        }
-
-        private void ParsePythonCode(Stream content, Severity indentationSeverity, out PythonAst ast, out CollectingErrorSink errorSink) {
-            ast = null;
-            errorSink = new CollectingErrorSink();
-
-            using (var parser = Parser.CreateParser(content, _interpreterFactory.GetLanguageVersion(), new ParserOptions() { ErrorSink = errorSink, IndentationInconsistencySeverity = indentationSeverity, BindReferences = true })) {
-                ast = ParseOneFile(ast, parser);
-            }
-        }
-
-        private void ParsePythonCode(TextReader content, Severity indentationSeverity, out PythonAst ast, out CollectingErrorSink errorSink) {
-            ast = null;
-            errorSink = new CollectingErrorSink();
-
-            using (var parser = Parser.CreateParser(content, _interpreterFactory.GetLanguageVersion(), new ParserOptions() { ErrorSink = errorSink, IndentationInconsistencySeverity = indentationSeverity, BindReferences = true })) {
-                ast = ParseOneFile(ast, parser);
-            }
-        }
-
-        private static PythonAst ParseOneFile(PythonAst ast, Parser parser) {
-            if (parser != null) {
-                try {
-                    ast = parser.ParseFile();
-                } catch (BadSourceException) {
-                } catch (Exception e) {
-                    Debug.Assert(false, String.Format("Failure in Python parser: {0}", e.ToString()));
-                }
-
-            }
-            return ast;
-        }
-
-        private static ITrackingSpan CreateSpan(ITextSnapshot snapshot, SourceSpan span) {
-            Debug.Assert(span.Start.Index >= 0);
-            var newSpan = new Span(
-                span.Start.Index,
-                Math.Min(span.End.Index - span.Start.Index, Math.Max(snapshot.Length - span.Start.Index, 0))
-            );
-            Debug.Assert(newSpan.End <= snapshot.Length);
-            return snapshot.CreateTrackingSpan(newSpan, SpanTrackingMode.EdgeInclusive);
-        }
-
-        #region Implementation Details
-
-        private static Stopwatch _stopwatch = MakeStopWatch();
-
-        internal static Stopwatch Stopwatch {
-            get {
-                return _stopwatch;
-            }
-        }
-
-        private static SignatureAnalysis TryGetLiveSignatures(ITextSnapshot snapshot, int paramIndex, string text, ITrackingSpan applicableSpan, string lastKeywordArg) {
-            IReplEvaluator eval;
-            IPythonReplIntellisense dlrEval;
-            if (snapshot.TextBuffer.Properties.TryGetProperty<IReplEvaluator>(typeof(IReplEvaluator), out eval) &&
-                (dlrEval = eval as IPythonReplIntellisense) != null) {
-                if (text.EndsWith("(")) {
-                    text = text.Substring(0, text.Length - 1);
-                }
-                var liveSigs = dlrEval.GetSignatureDocumentation(text);
-
-                if (liveSigs != null && liveSigs.Length > 0) {
-                    return new SignatureAnalysis(text, paramIndex, GetLiveSignatures(text, liveSigs, paramIndex, applicableSpan, lastKeywordArg), lastKeywordArg);
-                }
-            }
-            return null;
-        }
-
-        private static ISignature[] GetLiveSignatures(string text, ICollection<OverloadDoc> liveSigs, int paramIndex, ITrackingSpan span, string lastKeywordArg) {
-            ISignature[] res = new ISignature[liveSigs.Count];
-            int i = 0;
-            foreach (var sig in liveSigs) {
-                var parameters = new ParameterResult[sig.Parameters.Length];
-                int j = 0;
-                foreach (var param in sig.Parameters) {
-                    parameters[j++] = new ParameterResult(param.Name);
-                }
-
-                res[i++] = new PythonSignature(
-                    span,
-                    new LiveOverloadResult(text, sig.Documentation, parameters),
-                    paramIndex,
-                    lastKeywordArg
-                );
-            }
-            return res;
-        }
-
-        class LiveOverloadResult : IOverloadResult {
-            private readonly string _name, _doc;
-            private readonly ParameterResult[] _parameters;
-
-            public LiveOverloadResult(string name, string documentation, ParameterResult[] parameters) {
-                _name = name;
-                _doc = documentation;
-                _parameters = parameters;
-            }
-
-            #region IOverloadResult Members
-
-            public string Name {
-                get { return _name; }
-            }
-
-            public string Documentation {
-                get { return _doc; }
-            }
-
-            public ParameterResult[] Parameters {
-                get { return _parameters; }
-            }
-
-            #endregion
-        }
-
-        internal bool ShouldEvaluateForCompletion(string source) {
-            if (PythonToolsPackage.Instance != null) {
-                switch (PythonToolsPackage.Instance.InteractiveOptionsPage.GetOptions(_interpreterFactory).ReplIntellisenseMode) {
-                    case ReplIntellisenseMode.AlwaysEvaluate: return true;
-                    case ReplIntellisenseMode.NeverEvaluate: return false;
-                    case ReplIntellisenseMode.DontEvaluateCalls:
-                        var parser = Parser.CreateParser(new StringReader(source), _interpreterFactory.GetLanguageVersion());
-
-                        var stmt = parser.ParseSingleStatement();
-                        var exprWalker = new ExprWalker();
-
-                        stmt.Walk(exprWalker);
-                        return exprWalker.ShouldExecute;
-                    default: throw new InvalidOperationException();
-                }
-            }
-            return false;
-        }
-
-        class ExprWalker : PythonWalker {
-            public bool ShouldExecute = true;
-
-            public override bool Walk(CallExpression node) {
-                ShouldExecute = false;
-                return base.Walk(node);
-            }
-        }
-
-        private static CompletionAnalysis TrySpecialCompletions(ITextSnapshot snapshot, ITrackingSpan span, ITrackingPoint point, CompletionOptions options) {
-            var snapSpan = span.GetSpan(snapshot);
-            var buffer = snapshot.TextBuffer;
-            var classifier = buffer.GetPythonClassifier();
-            if (classifier == null) {
-                return null;
-            }
-            var tokens = classifier.GetClassificationSpans(new SnapshotSpan(snapSpan.Start.GetContainingLine().Start, snapSpan.Start));
-            if (tokens.Count > 0) {
-                // Check for context-sensitive intellisense
-                var lastClass = tokens[tokens.Count - 1];
-
-                if (lastClass.ClassificationType == classifier.Provider.Comment) {
-                    // No completions in comments
-                    return CompletionAnalysis.EmptyCompletionContext;
-                } else if (lastClass.ClassificationType == classifier.Provider.StringLiteral) {
-                    // String completion
-                    if (lastClass.Span.Start.GetContainingLine().LineNumber == lastClass.Span.End.GetContainingLine().LineNumber) {
-                        return new StringLiteralCompletionList(span, buffer, options);
-                    } else {
-                        // multi-line string, no string completions.
-                        return CompletionAnalysis.EmptyCompletionContext;
-                    }
-                } else if (lastClass.ClassificationType == classifier.Provider.Operator &&
-                    lastClass.Span.GetText() == "@") {
-
-                    return new DecoratorCompletionAnalysis(span, buffer, options);
-                } else if (CompletionAnalysis.IsKeyword(lastClass, "raise") || CompletionAnalysis.IsKeyword(lastClass, "except")) {
-                    return new ExceptionCompletionAnalysis(span, buffer, options);
-                } else if (CompletionAnalysis.IsKeyword(lastClass, "def")) {
-                    return new OverrideCompletionAnalysis(span, buffer, options);
-                }
-
-                // Import completions
-                var first = tokens[0];
-                if (CompletionAnalysis.IsKeyword(first, "import")) {
-                    return ImportCompletionAnalysis.Make(tokens, span, buffer, options);
-                } else if (CompletionAnalysis.IsKeyword(first, "from")) {
-                    return FromImportCompletionAnalysis.Make(tokens, span, buffer, options);
-                }
-                return null;
-            } else if (snapshot.IsReplBufferWithCommand()) {
-                return CompletionAnalysis.EmptyCompletionContext;
-            }
-
-            return null;
-        }
-
-        private static CompletionAnalysis GetNormalCompletionContext(ITextSnapshot snapshot, ITrackingSpan applicableSpan, ITrackingPoint point, CompletionOptions options) {
-            var span = applicableSpan.GetSpan(snapshot);
-
-            if (IsSpaceCompletion(snapshot, point) && !IntellisenseController.ForceCompletions) {
-                return CompletionAnalysis.EmptyCompletionContext;
-            }
-
-            var parser = new ReverseExpressionParser(snapshot, snapshot.TextBuffer, applicableSpan);
-            if (parser.IsInGrouping()) {
-            options = options.Clone();
-            options.IncludeStatementKeywords = false;
-                }
-
-            return new NormalCompletionAnalysis(
-                snapshot.TextBuffer.GetAnalyzer(),
-                snapshot,
-                applicableSpan,
-                snapshot.TextBuffer,
-                options
-            );
-        }
-
-        private static bool IsSpaceCompletion(ITextSnapshot snapshot, ITrackingPoint loc) {
-            var pos = loc.GetPosition(snapshot);
-            if (pos > 0) {
-                return snapshot.GetText(pos - 1, 1) == " ";
-            }
-            return false;
-        }
-
-        private static Stopwatch MakeStopWatch() {
-            var res = new Stopwatch();
-            res.Start();
-            return res;
-        }
-
-        /// <summary>
-        /// Analyzes a complete directory including all of the contained files and packages.
-        /// </summary>
-        /// <param name="dir">Directory to analyze.</param>
-        /// <param name="onFileAnalyzed">If specified, this callback is invoked for every <see cref="IProjectEntry"/>
-        /// that is analyzed while analyzing this directory.</param>
-        /// <remarks>The callback may be invoked on a thread different from the one that this function was originally invoked on.</remarks>
-        public void AnalyzeDirectory(string dir, Action<IProjectEntry> onFileAnalyzed = null) {
-            _analysisQueue.Enqueue(new AddDirectoryAnalysis(dir, onFileAnalyzed, this), AnalysisPriority.High);
-        }
-
-        class AddDirectoryAnalysis : IAnalyzable {
-            private readonly string _dir;
-            private readonly Action<IProjectEntry> _onFileAnalyzed;
-            private readonly VsProjectAnalyzer _analyzer;
-
-            public AddDirectoryAnalysis(string dir, Action<IProjectEntry> onFileAnalyzed, VsProjectAnalyzer analyzer) {
-                _dir = dir;
-                _onFileAnalyzed = onFileAnalyzed;
-                _analyzer = analyzer;
-            }
-
-            #region IAnalyzable Members
-
-            public void Analyze(CancellationToken cancel) {
-                if (cancel.IsCancellationRequested) {
-                    return;
-                }
-
-                _analyzer.AnalyzeDirectoryWorker(_dir, true, _onFileAnalyzed, cancel);
-            }
-
-            #endregion
-        }
-
-        private void AnalyzeDirectoryWorker(string dir, bool addDir, Action<IProjectEntry> onFileAnalyzed, CancellationToken cancel) {
-            if (string.IsNullOrEmpty(dir)) {
-                Debug.Assert(!string.IsNullOrEmpty(dir));
-                return;
-            }
-            
-            if (addDir) {
-                lock (_contentsLock){
-                    _pyAnalyzer.AddAnalysisDirectory(dir);
-                }
-            }
-
-            try {
-                foreach (string filename in Directory.GetFiles(dir, "*.py")) {
-                    if (cancel.IsCancellationRequested) {
-                        break;
-                    }
-                    IProjectEntry entry = AnalyzeFile(filename);
-                    if (onFileAnalyzed != null) {
-                        onFileAnalyzed(entry);
-                    }
-                }
-            } catch (IOException) {
-                // We want to handle DirectoryNotFound, DriveNotFound, PathTooLong
-            } catch (UnauthorizedAccessException) {
-            }
-
-            try {
-                foreach (string filename in Directory.GetFiles(dir, "*.pyw")) {
-                    if (cancel.IsCancellationRequested) {
-                        break;
-                    }
-                    IProjectEntry entry = AnalyzeFile(filename);
-                    if (onFileAnalyzed != null) {
-                        onFileAnalyzed(entry);
-                    }
-                }
-            } catch (IOException) {
-                // We want to handle DirectoryNotFound, DriveNotFound, PathTooLong
-            } catch (UnauthorizedAccessException) {
-            }
-
-            try {
-                foreach (string innerDir in Directory.GetDirectories(dir)) {
-                    if (cancel.IsCancellationRequested) {
-                        break;
-                    }
-                    if (File.Exists(Path.Combine(innerDir, "__init__.py"))) {
-                        AnalyzeDirectoryWorker(innerDir, false, onFileAnalyzed, cancel);
-                    }
-                }
-            } catch (IOException) {
-                // We want to handle DirectoryNotFound, DriveNotFound, PathTooLong
-            } catch (UnauthorizedAccessException) {
-            }
-        }
-
-#if DEV11_OR_LATER
-        /// <summary>
-        /// Analyzes a .zip file including all of the contained files and packages.
-        /// </summary>
-        /// <param name="dir">.zip file to analyze.</param>
-        /// <param name="onFileAnalyzed">If specified, this callback is invoked for every <see cref="IProjectEntry"/>
-        /// that is analyzed while analyzing this directory.</param>
-        /// <remarks>The callback may be invoked on a thread different from the one that this function was originally invoked on.</remarks>
-        public void AnalyzeZipArchive(string zipFileName, Action<IProjectEntry> onFileAnalyzed = null) {
-            _analysisQueue.Enqueue(new AddZipArchiveAnalysis(zipFileName, onFileAnalyzed, this), AnalysisPriority.High);
-        }
-
-        private class AddZipArchiveAnalysis : IAnalyzable {
-            private readonly string _zipFileName;
-            private readonly Action<IProjectEntry> _onFileAnalyzed;
-            private readonly VsProjectAnalyzer _analyzer;
-
-            public AddZipArchiveAnalysis(string zipFileName, Action<IProjectEntry> onFileAnalyzed, VsProjectAnalyzer analyzer) {
-                _zipFileName = zipFileName;
-                _onFileAnalyzed = onFileAnalyzed;
-                _analyzer = analyzer;
-            }
-
-            #region IAnalyzable Members
-
-            public void Analyze(CancellationToken cancel) {
-                if (cancel.IsCancellationRequested) {
-                    return;
-                }
-
-                _analyzer.AnalyzeZipArchiveWorker(_zipFileName, _onFileAnalyzed, cancel);
-            }
-
-            #endregion
-        }
-
-
-        private void AnalyzeZipArchiveWorker(string zipFileName, Action<IProjectEntry> onFileAnalyzed, CancellationToken cancel) {
-            lock (_contentsLock){
-                _pyAnalyzer.AddAnalysisDirectory(zipFileName);
-            }
-
-            ZipArchive archive = null;
-            Queue<ZipArchiveEntry> entryQueue = null;
-            try {
-                archive = ZipFile.Open(zipFileName, ZipArchiveMode.Read);
-
-                // We only want to scan files in directories that are packages - i.e. contain __init__.py. So enumerate
-                // entries in the archive, and build a list of such directories, so that later on we can compare file
-                // paths against that to see if we should scan them.
-                var packageDirs = new HashSet<string>(
-                    from entry in archive.Entries
-                    where entry.Name == "__init__.py"
-                    select Path.GetDirectoryName(entry.FullName));
-                packageDirs.Add(""); // we always want to scan files on the top level of the archive
-
-                entryQueue = new Queue<ZipArchiveEntry>(
-                    from entry in archive.Entries
-                    let ext = Path.GetExtension(entry.Name)
-                    where ext == ".py" || ext == ".pyw"
-                    let path = Path.GetDirectoryName(entry.FullName)
-                    where packageDirs.Contains(path)
-                    select entry);
-            } catch (InvalidDataException ex) {
-                Debug.Fail(ex.Message);
-                return;
-            } catch (IOException ex) {
-                Debug.Fail(ex.Message);
-                return;
-            } catch (UnauthorizedAccessException ex) {
-                Debug.Fail(ex.Message);
-                return;
-            } finally {
-                if (archive != null && entryQueue == null) {
-                    archive.Dispose();
-                }
-            }
-
-            // ZipArchive is not thread safe, and so we cannot analyze entries in parallel. Instead, use completion
-            // callbacks to queue the next one for analysis only after the preceding one is fully analyzed.
-            Action analyzeNextEntry = null;
-            analyzeNextEntry = () => {
-                try {
-                    if (entryQueue.Count == 0 || cancel.IsCancellationRequested) {
-                        archive.Dispose();
-                        return;
-                    }
-
-                    ZipArchiveEntry zipEntry = entryQueue.Dequeue();
-                    IProjectEntry projEntry = AnalyzeZipArchiveEntry(zipFileName, zipEntry, analyzeNextEntry);
-                    if (onFileAnalyzed != null) {
-                        onFileAnalyzed(projEntry);
-                    }
-                } catch (InvalidDataException ex) {
-                    Debug.Fail(ex.Message);
-                } catch (IOException ex) {
-                    Debug.Fail(ex.Message);
-                } catch (UnauthorizedAccessException ex) {
-                    Debug.Fail(ex.Message);
-                }
-            };
-            analyzeNextEntry();
-        }
-
-        private IProjectEntry AnalyzeZipArchiveEntry(string zipFileName, ZipArchiveEntry entry, Action onComplete) {
-            try {
-                string pathInZip = entry.FullName.Replace('/', '\\');
-                string path = Path.Combine(zipFileName, pathInZip);
-
-                IProjectEntry item;
-                if (_projectFiles.TryGetValue(path, out item)) {
-                    return item;
-                }
-
-                if (PythonProjectNode.IsPythonFile(path)) {
-                    // Use the entry path relative to the root of the archive to determine module name - this boundary
-                    // should never be crossed, even if the parent directory of the zip is itself a package.
-                    var modName = PythonAnalyzer.PathToModuleName(pathInZip,
-                        fileExists: fileName => entry.Archive.GetEntry(fileName.Replace('\\', '/')) != null);
-                    item = _pyAnalyzer.AddModule(modName, path, null);
-                }
-                if (item == null) {
-                    return null;
-                }
-
-                SetZipFileName(item, zipFileName);
-                SetPathInZipFile(item, pathInZip);
-                _projectFiles[path] = item;
-                IPythonProjectEntry pyEntry = item as IPythonProjectEntry;
-                if (pyEntry != null) {
-                    pyEntry.BeginParsingTree();
-                }
-
-                _queue.EnqueueZipArchiveEntry(item, zipFileName, entry, onComplete);
-                onComplete = null;
-                return item;
-            } finally {
-                if (onComplete != null) {
-                    onComplete();
-                }
-            }
-        }
-#endif
-
-        internal void StopAnalyzingDirectory(string directory) {
-            lock (_contentsLock){
-                _pyAnalyzer.RemoveAnalysisDirectory(directory);
-            }
-        }
-
-        internal void Cancel() {
-            _analysisQueue.Stop();
-        }
-
-        internal void UnloadFile(IProjectEntry entry, bool suppressUpdate = false) {
-            if (entry != null && entry.FilePath != null) {
-                if (_taskProvider.IsValueCreated) {
-                    // _taskProvider may not be created if we've never opened a Python file and
-                    // none of the project files have errors
-                    _taskProvider.Value.Clear(entry.FilePath, !suppressUpdate);
-                }
-                if (_project != null) {
-                    _project.WarningFiles.Remove(entry.FilePath);
-                    _project.ErrorFiles.Remove(entry.FilePath);
-                }
-                _pyAnalyzer.RemoveModule(entry);
-                IProjectEntry removed;
-                _projectFiles.TryRemove(entry.FilePath, out removed);
-            }
-        }
-
-        #endregion
-
-        class TaskProvider : IVsTaskProvider {
-            private readonly Dictionary<string, List<ErrorResult>> _warnings = new Dictionary<string, List<ErrorResult>>();
-            private readonly Dictionary<string, List<ErrorResult>> _errors = new Dictionary<string, List<ErrorResult>>();
-            private readonly uint _cookie;
-            private readonly IVsTaskList _errorList;
-            private readonly object _contentsLock = new object();
-
-            private class WorkerMessage {
-                public enum MessageType { Clear, Warnings, Errors, Update }
-                public MessageType Type;
-                public string Filename;
-                public List<ErrorResult> Errors;
-
-                public readonly static WorkerMessage Update = new WorkerMessage { Type = MessageType.Update };
-            }
-            private bool _hasWorker;
-            private readonly BlockingCollection<WorkerMessage> _workerQueue;
-
-            public TaskProvider(IVsTaskList errorList) {
-                _errorList = errorList;
-                if (_errorList != null) {
-                    ErrorHandler.ThrowOnFailure(_errorList.RegisterTaskProvider(this, out _cookie));
-                }
-                _workerQueue = new BlockingCollection<WorkerMessage>();
-            }
-
-            private void Worker(object param) {
-                bool changed = false;
-                WorkerMessage msg;
-                List<ErrorResult> existing;
-                var lastUpdateTime = DateTime.Now;
-
-                for (; ; ) {
-                    // Give queue up to 1 second to have a message in it before exiting loop
-                    while (_workerQueue.TryTake(out msg, 1000)) {
-                        switch (msg.Type) {
-                            case WorkerMessage.MessageType.Clear:
-                                lock (_contentsLock){
-                                    changed = _errors.Remove(msg.Filename) || changed;
-                                    changed = _warnings.Remove(msg.Filename) || changed;
-                                }
-                                break;
-                            case WorkerMessage.MessageType.Warnings:
-                                lock (_contentsLock){
-                                    if (_warnings.TryGetValue(msg.Filename, out existing)) {
-                                        existing.AddRange(msg.Errors);
-                                    } else {
-                                        _warnings[msg.Filename] = msg.Errors;
-                                    }
-                                }
-                                changed = true;
-                                break;
-                            case WorkerMessage.MessageType.Errors:
-                                lock (_contentsLock){
-                                    if (_errors.TryGetValue(msg.Filename, out existing)) {
-                                        existing.AddRange(msg.Errors);
-                                    } else {
-                                        _errors[msg.Filename] = msg.Errors;
-                                    }
-                                }
-                                changed = true;
-                                break;
-                            case WorkerMessage.MessageType.Update:
-                                changed = true;
-                                break;
-                        }
-
-                        // Batch refreshes over 1 second
-                        if (changed && _errorList != null) {
-                            var currentTime = DateTime.Now;
-                            if ((currentTime - lastUpdateTime).TotalMilliseconds > 1000) {
-                                _errorList.RefreshTasks(_cookie);
-                                lastUpdateTime = currentTime;
-                                changed = false;
-                            }
-                        }
-                    }
-
-                    lock (_workerQueue) {
-                        if (_workerQueue.Count == 0) {
-                            _hasWorker = false;
-                            break;
-                        }
-                    }
-                }
-
-                // Handle refresh not handled in loop
-                if (changed && _errorList != null) {
-                    _errorList.RefreshTasks(_cookie);
-                }
-            }
-
-            private void SendMessage(WorkerMessage msg) {
-                lock (_workerQueue) {
-                    _workerQueue.Add(msg);
-                    if (!_hasWorker) {
-                        _hasWorker = true;
-                        ThreadPool.QueueUserWorkItem(Worker);
-                    }
-                }
-            }
-
-            public void UpdateTasks() {
-                if (_errorList != null) {
-                    SendMessage(WorkerMessage.Update);
-                }
-            }
-
-            public uint Cookie {
-                get {
-                    return _cookie;
-                }
-            }
-
-            #region IVsTaskProvider Members
-
-            public int EnumTaskItems(out IVsEnumTaskItems ppenum) {
-                lock (_contentsLock){
-                    ppenum = new TaskEnum(CopyErrorList(_warnings), CopyErrorList(_errors));
-                }
-                return VSConstants.S_OK;
-            }
-
-            private static Dictionary<string, ErrorResult[]> CopyErrorList(Dictionary<string, List<ErrorResult>> input) {
-                Dictionary<string, ErrorResult[]> errors = new Dictionary<string, ErrorResult[]>(input.Count);
-                foreach (var keyvalue in input) {
-                    errors[keyvalue.Key] = keyvalue.Value.ToArray();
-                }
-                return errors;
-            }
-
-            public int ImageList(out IntPtr phImageList) {
-                // not necessary if we report our category as build compile.
-                phImageList = IntPtr.Zero;
-                return VSConstants.E_NOTIMPL;
-            }
-
-            public int OnTaskListFinalRelease(IVsTaskList pTaskList) {
-                return VSConstants.S_OK;
-            }
-
-            public int ReRegistrationKey(out string pbstrKey) {
-                pbstrKey = null;
-                return VSConstants.E_NOTIMPL;
-            }
-
-            public int SubcategoryList(uint cbstr, string[] rgbstr, out uint pcActual) {
-                pcActual = 0;
-                return VSConstants.S_OK;
-            }
-
-            #endregion
-
-            internal void AddErrors(string filename, List<ErrorResult> errors) {
-                if (errors.Count > 0) {
-                    SendMessage(new WorkerMessage { Type = WorkerMessage.MessageType.Errors, Filename = filename, Errors = errors });
-                }
-            }
-
-            internal void AddWarnings(string filename, List<ErrorResult> warnings) {
-                if (warnings.Count > 0) {
-                    SendMessage(new WorkerMessage { Type = WorkerMessage.MessageType.Warnings, Filename = filename, Errors = warnings });
-                }
-            }
-
-            internal void Clear(string filename) {
-                Clear(filename, true);
-            }
-
-            internal void Clear(string filename, bool updateList) {
-                SendMessage(new WorkerMessage { Type = WorkerMessage.MessageType.Clear, Filename = filename });
-                if (updateList) {
-                    SendMessage(WorkerMessage.Update);
-                }
-            }
-
-            class TaskEnum : IVsEnumTaskItems {
-                private readonly Dictionary<string, ErrorResult[]> _warnings;
-                private readonly Dictionary<string, ErrorResult[]> _errors;
-                private IEnumerator<ErrorInfo> _enum;
-
-                public TaskEnum(Dictionary<string, ErrorResult[]> warnings, Dictionary<string, ErrorResult[]> errors) {
-                    _warnings = warnings;
-                    _errors = errors;
-                    _enum = Enumerator(warnings, errors);
-                }
-
-                struct ErrorInfo {
-                    public readonly string Filename;
-                    public readonly ErrorResult Error;
-                    public readonly bool IsError;
-
-                    public ErrorInfo(string filename, ErrorResult error, bool isError) {
-                        Filename = filename;
-                        Error = error;
-                        IsError = isError;
-                    }
-                }
-
-                IEnumerator<ErrorInfo> Enumerator(Dictionary<string, ErrorResult[]> warnings, Dictionary<string, ErrorResult[]> errors) {
-                    foreach (var fileAndErrorList in warnings) {
-                        foreach (var error in fileAndErrorList.Value) {
-                            yield return new ErrorInfo(fileAndErrorList.Key, error, false);
-                        }
-                    }
-
-                    foreach (var fileAndErrorList in errors) {
-                        foreach (var error in fileAndErrorList.Value) {
-                            yield return new ErrorInfo(fileAndErrorList.Key, error, true);
-                        }
-                    }
-                }
-
-                #region IVsEnumTaskItems Members
-
-                public int Clone(out IVsEnumTaskItems ppenum) {
-                    ppenum = new TaskEnum(_warnings, _errors);
-                    return VSConstants.S_OK;
-                }
-
-                public int Next(uint celt, IVsTaskItem[] rgelt, uint[] pceltFetched = null) {
-                    for (int i = 0; i < celt && _enum.MoveNext(); i++) {
-                        var next = _enum.Current;
-                        pceltFetched[0] = (uint)i + 1;
-                        rgelt[i] = new TaskItem(next.Error, next.Filename, next.IsError);
-                    }
-
-                    return VSConstants.S_OK;
-                }
-
-                public int Reset() {
-                    _enum = Enumerator(_warnings, _errors);
-                    return VSConstants.S_OK;
-                }
-
-                public int Skip(uint celt) {
-                    while (celt != 0 && _enum.MoveNext()) {
-                        celt--;
-                    }
-                    return VSConstants.S_OK;
-                }
-
-                #endregion
-
-                class TaskItem : IVsTaskItem {
-                    private readonly ErrorResult _error;
-                    private readonly string _path;
-                    private readonly bool _isError;
-
-                    public TaskItem(ErrorResult error, string path, bool isError) {
-                        _error = error;
-                        _path = path;
-                        _isError = isError;
-                    }
-
-                    public SourceSpan Span {
-                        get {
-                            return _error.Span;
-                        }
-                    }
-
-                    public string Message {
-                        get {
-                            return _error.Message;
-                        }
-                    }
-
-                    #region IVsTaskItem Members
-
-                    public int CanDelete(out int pfCanDelete) {
-                        pfCanDelete = 0;
-                        return VSConstants.S_OK;
-                    }
-
-                    public int Category(VSTASKCATEGORY[] pCat) {
-                        pCat[0] = VSTASKCATEGORY.CAT_BUILDCOMPILE;
-                        return VSConstants.S_OK;
-                    }
-
-                    public int Column(out int piCol) {
-                        if (Span.Start.Line == 1 && Span.Start.Column == 1 && Span.Start.Index != 0) {
-                            // we don't have the column number calculated
-                            piCol = 0;
-                            return VSConstants.E_FAIL;
-                        }
-                        piCol = Span.Start.Column - 1;
-                        return VSConstants.S_OK;
-                    }
-
-                    public int Document(out string pbstrMkDocument) {
-                        pbstrMkDocument = _path;
-                        return VSConstants.S_OK;
-                    }
-
-                    public int HasHelp(out int pfHasHelp) {
-                        pfHasHelp = 0;
-                        return VSConstants.S_OK;
-                    }
-
-                    public int ImageListIndex(out int pIndex) {
-                        pIndex = 0;
-                        return VSConstants.E_NOTIMPL;
-                    }
-
-                    public int IsReadOnly(VSTASKFIELD field, out int pfReadOnly) {
-                        pfReadOnly = 1;
-                        return VSConstants.S_OK;
-                    }
-
-                    public int Line(out int piLine) {
-                        if (Span.Start.Line == 1 && Span.Start.Column == 1 && Span.Start.Index != 0) {
-                            // we don't have the line number calculated
-                            piLine = 0;
-                            return VSConstants.E_FAIL;
-                        }
-                        piLine = Span.Start.Line - 1;
-                        return VSConstants.S_OK;
-                    }
-
-                    public int NavigateTo() {
-                        try {
-                            if (Span.Start.Line == 1 && Span.Start.Column == 1 && Span.Start.Index != 0) {
-                                // we have just an absolute index, use that to naviagte
-                                PythonToolsPackage.NavigateTo(_path, Guid.Empty, Span.Start.Index);
-                            } else {
-                                PythonToolsPackage.NavigateTo(_path, Guid.Empty, Span.Start.Line - 1, Span.Start.Column - 1);
-                            }
-                            return VSConstants.S_OK;
-                        } catch (DirectoryNotFoundException) {
-                            // This may happen when the error was in a file that's located inside a .zip archive.
-                            // Let's walk the path and see if it is indeed the case.
-                            string path = _path;
-                            while (path != null) {
-                                if (File.Exists(path)) {
-                                    var ext = Path.GetExtension(path);
-                                    if (string.Equals(ext, ".zip", StringComparison.OrdinalIgnoreCase) || string.Equals(ext, ".egg", StringComparison.OrdinalIgnoreCase)) {
-                                        MessageBox.Show("Opening source files contained in .zip archives is not supported", "Cannot open file", MessageBoxButtons.OK, MessageBoxIcon.Information);
-                                        return VSConstants.S_FALSE;
-                                    }
-                                }
-                                path = Path.GetDirectoryName(path);
-                            }
-                            // If it failed for some other reason, let caller handle it.
-                            throw;
-                        }
-                    }
-
-                    public int NavigateToHelp() {
-                        return VSConstants.E_NOTIMPL;
-                    }
-
-                    public int OnDeleteTask() {
-                        return VSConstants.E_NOTIMPL;
-                    }
-
-                    public int OnFilterTask(int fVisible) {
-                        return VSConstants.E_NOTIMPL;
-                    }
-
-                    public int SubcategoryIndex(out int pIndex) {
-                        pIndex = 0;
-                        return VSConstants.E_NOTIMPL;
-                    }
-
-                    public int get_Checked(out int pfChecked) {
-                        pfChecked = 0;
-                        return VSConstants.S_OK;
-                    }
-
-                    public int get_Priority(VSTASKPRIORITY[] ptpPriority) {
-                        ptpPriority[0] = _isError ? VSTASKPRIORITY.TP_HIGH : VSTASKPRIORITY.TP_NORMAL;
-                        return VSConstants.S_OK;
-                    }
-
-                    public int get_Text(out string pbstrName) {
-                        pbstrName = Message;
-                        return VSConstants.S_OK;
-                    }
-
-                    public int put_Checked(int fChecked) {
-                        return VSConstants.E_NOTIMPL;
-                    }
-
-                    public int put_Priority(VSTASKPRIORITY tpPriority) {
-                        return VSConstants.E_NOTIMPL;
-                    }
-
-                    public int put_Text(string bstrName) {
-                        return VSConstants.E_NOTIMPL;
-                    }
-
-                    #endregion
-                }
-            }
-        }
-
-        #region IDisposable Members
-
-        public void Dispose() {
-            if (_taskProvider.IsValueCreated) {
-                _taskProvider.Value.UpdateTasks();
-            }
-
-            _analysisQueue.Stop();
-<<<<<<< HEAD
-            lock (this) {
-                _pyAnalyzer.Interpreter.ModuleNamesChanged -= OnModulesChanged;
-=======
-            lock (_contentsLock){
->>>>>>> 0003a777
-                ((IDisposable)_pyAnalyzer).Dispose();
-            }
-        }
-
-        #endregion
-
-        internal void RemoveReference(ProjectAssemblyReference reference) {
-            lock (_contentsLock){
-                var interp = Interpreter;
-                if (interp != null) {
-                    interp.RemoveReference(reference);
-                }
-            }
-        }
-    }
-}
+﻿/* ****************************************************************************
+ *
+ * Copyright (c) Microsoft Corporation. 
+ *
+ * This source code is subject to terms and conditions of the Apache License, Version 2.0. A 
+ * copy of the license can be found in the License.html file at the root of this distribution. If 
+ * you cannot locate the Apache License, Version 2.0, please send an email to 
+ * vspython@microsoft.com. By using this source code in any fashion, you are agreeing to be bound 
+ * by the terms of the Apache License, Version 2.0.
+ *
+ * You must not remove this notice, or any other, from this software.
+ *
+ * ***************************************************************************/
+
+using System;
+using System.Collections.Concurrent;
+using System.Collections.Generic;
+using System.Diagnostics;
+using System.IO;
+using System.Linq;
+using System.Threading;
+using System.Windows.Forms;
+using Microsoft.PythonTools.Analysis;
+using Microsoft.PythonTools.Interpreter;
+using Microsoft.PythonTools.Navigation;
+using Microsoft.PythonTools.Parsing;
+using Microsoft.PythonTools.Parsing.Ast;
+using Microsoft.PythonTools.Project;
+using Microsoft.PythonTools.Repl;
+using Microsoft.VisualStudio;
+using Microsoft.VisualStudio.Language.Intellisense;
+using Microsoft.VisualStudio.Language.StandardClassification;
+using Microsoft.VisualStudio.Repl;
+using Microsoft.VisualStudio.Shell.Interop;
+using Microsoft.VisualStudio.Text;
+using Microsoft.VisualStudio.Text.Adornments;
+using Microsoft.VisualStudio.Text.Editor;
+using Microsoft.VisualStudio.Text.Tagging;
+using Microsoft.VisualStudioTools;
+
+#if DEV11_OR_LATER
+using System.IO.Compression;
+#endif
+
+namespace Microsoft.PythonTools.Intellisense {
+#if INTERACTIVE_WINDOW
+    using IReplEvaluator = IInteractiveEngine;
+#endif
+
+    /// <summary>
+    /// Performs centralized parsing and analysis of Python source code within Visual Studio.
+    /// 
+    /// This class is responsible for maintaining the up-to-date analysis of the active files being worked
+    /// on inside of a Visual Studio project.  
+    /// 
+    /// This class is built upon the core PythonAnalyzer class which provides basic analysis services.  This class
+    /// maintains the thread safety invarients of working with that class, handles parsing of files as they're
+    /// updated via interfacing w/ the Visual Studio editor APIs, and supports adding additional files to the 
+    /// analysis.
+    /// 
+    /// New in 1.5.
+    /// </summary>
+    public sealed class VsProjectAnalyzer : IDisposable {
+        // For entries that were loaded from a .zip file, IProjectEntry.Properties[_zipFileName] contains the full path to that archive.
+        private static readonly object _zipFileName = new { Name = "ZipFileName" };
+
+        // For entries that were loaded from a .zip file, IProjectEntry.Properties[_pathInZipFile] contains the path of the item inside the archive.
+        private static readonly object _pathInZipFile = new { Name = "PathInZipFile" };
+
+        private readonly ParseQueue _queue;
+        private readonly AnalysisQueue _analysisQueue;
+        private readonly IPythonInterpreterFactory _interpreterFactory;
+        private readonly Dictionary<BufferParser, IProjectEntry> _openFiles = new Dictionary<BufferParser, IProjectEntry>();
+        private readonly IErrorProviderFactory _errorProvider;
+        private readonly ConcurrentDictionary<string, IProjectEntry> _projectFiles;
+        private readonly PythonAnalyzer _pyAnalyzer;
+        private readonly PythonProjectNode _project;
+        private readonly AutoResetEvent _queueActivityEvent = new AutoResetEvent(false);
+        private readonly IPythonInterpreterFactory[] _allFactories;
+
+        private int _userCount;
+
+        private static readonly Lazy<TaskProvider> _taskProvider = new Lazy<TaskProvider>(() => {
+            var _errorList = PythonToolsPackage.GetGlobalService(typeof(SVsErrorList)) as IVsTaskList;
+            return new TaskProvider(_errorList);
+        }, LazyThreadSafetyMode.ExecutionAndPublication);
+
+        private object _contentsLock = new object();
+
+        internal VsProjectAnalyzer(IPythonInterpreterFactory factory, IPythonInterpreterFactory[] allFactories, IErrorProviderFactory errorProvider)
+            : this(factory.CreateInterpreter(), factory, allFactories, errorProvider) {
+        }
+
+        internal VsProjectAnalyzer(IPythonInterpreter interpreter, IPythonInterpreterFactory factory, IPythonInterpreterFactory[] allFactories, IErrorProviderFactory errorProvider, PythonProjectNode project = null) {
+            _errorProvider = errorProvider;
+
+            _queue = new ParseQueue(this);
+            _analysisQueue = new AnalysisQueue(this);
+            _allFactories = allFactories;
+
+            _interpreterFactory = factory;
+            _project = project;
+
+            _pyAnalyzer = new PythonAnalyzer(factory, interpreter);
+            interpreter.ModuleNamesChanged += OnModulesChanged;
+            _projectFiles = new ConcurrentDictionary<string, IProjectEntry>(StringComparer.OrdinalIgnoreCase);
+
+            if (PythonToolsPackage.Instance != null) {
+                _pyAnalyzer.Limits.CrossModule = PythonToolsPackage.Instance.DebuggingOptionsPage.CrossModuleAnalysisLimit;
+                // TODO: Load other limits from options
+            }
+
+            _userCount = 1;
+        }
+
+        public void AddUser() {
+            Interlocked.Increment(ref _userCount);
+        }
+
+        /// <summary>
+        /// Reduces the number of known users by one and returns true if the
+        /// analyzer should be disposed.
+        /// </summary>
+        public bool RemoveUser() {
+            return Interlocked.Decrement(ref _userCount) == 0;
+        }
+
+        internal static string GetZipFileName(IProjectEntry entry) {
+            object result;
+            entry.Properties.TryGetValue(_zipFileName, out result);
+            return (string)result;
+        }
+
+        private static void SetZipFileName(IProjectEntry entry, string value) {
+            entry.Properties[_zipFileName] = value;
+        }
+
+        internal static string GetPathInZipFile(IProjectEntry entry) {
+            object result;
+            entry.Properties.TryGetValue(_pathInZipFile, out result);
+            return (string)result;
+        }
+
+        private static void SetPathInZipFile(IProjectEntry entry, string value) {
+            entry.Properties[_pathInZipFile] = value;
+        }
+
+        private void OnModulesChanged(object sender, EventArgs e) {
+            lock (_contentsLock) {
+                _pyAnalyzer.ReloadModules();
+
+                // re-analyze all of the modules when we get a new set of modules loaded...
+                foreach (var nameAndEntry in _projectFiles) {
+                    _queue.EnqueueFile(nameAndEntry.Value, nameAndEntry.Key);
+                }
+            }
+        }
+
+        /// <summary>
+        /// Creates a new ProjectEntry for the collection of buffers.
+        /// 
+        /// _openFiles must be locked when calling this function.
+        /// </summary>
+        internal void ReAnalyzeTextBuffers(BufferParser bufferParser) {
+            ITextBuffer[] buffers = bufferParser.Buffers;
+            if (buffers.Length > 0) {
+                var projEntry = CreateProjectEntry(buffers[0], new SnapshotCookie(buffers[0].CurrentSnapshot));
+                foreach (var buffer in buffers) {
+                    buffer.Properties.RemoveProperty(typeof(IProjectEntry));
+                    buffer.Properties.AddProperty(typeof(IProjectEntry), projEntry);
+
+                    var classifier = buffer.GetPythonClassifier();
+                    if (classifier != null) {
+                        classifier.NewVersion();
+                    }
+                }
+
+                bufferParser._currentProjEntry = _openFiles[bufferParser] = projEntry;
+                bufferParser._parser = this;
+
+                foreach (var buffer in buffers) {
+                    DropDownBarClient client;
+                    if (buffer.Properties.TryGetProperty<DropDownBarClient>(typeof(DropDownBarClient), out client)) {
+                        client.UpdateProjectEntry(projEntry);
+                    }
+                }
+
+                bufferParser.Requeue();
+            }
+        }
+
+        internal void SwitchAnalyzers(VsProjectAnalyzer oldAnalyzer) {
+            lock (_openFiles) {
+                // copy the Keys here as ReAnalyzeTextBuffers can mutuate the dictionary
+                foreach (var bufferParser in oldAnalyzer._openFiles.Keys.ToArray()) {
+                    ReAnalyzeTextBuffers(bufferParser);
+                }
+            }
+        }
+
+        /// <summary>
+        /// Starts monitoring a buffer for changes so we will re-parse the buffer to update the analysis
+        /// as the text changes.
+        /// </summary>
+        internal MonitoredBufferResult MonitorTextBuffer(ITextView textView, ITextBuffer buffer) {
+            IProjectEntry projEntry = CreateProjectEntry(buffer, new SnapshotCookie(buffer.CurrentSnapshot));
+
+            // kick off initial processing on the buffer        
+            lock (_openFiles) {
+                var bufferParser = _queue.EnqueueBuffer(projEntry, textView, buffer);
+                _openFiles[bufferParser] = projEntry;
+                return new MonitoredBufferResult(bufferParser, projEntry);
+            }
+        }
+
+        private IProjectEntry CreateProjectEntry(ITextBuffer buffer, IAnalysisCookie analysisCookie) {
+            var replEval = buffer.GetReplEvaluator();
+            if (replEval != null) {
+                // We have a repl window, create an untracked module.
+                return _pyAnalyzer.AddModule(null, null, analysisCookie);
+            }
+
+            string path = buffer.GetFilePath();
+            if (path == null) {
+                return null;
+            }
+
+            IProjectEntry entry;
+            if (!_projectFiles.TryGetValue(path, out entry)) {
+                var modName = PythonAnalyzer.PathToModuleName(path);
+
+                if (buffer.ContentType.IsOfType(PythonCoreConstants.ContentType)) {
+                    entry = _pyAnalyzer.AddModule(
+                        modName,
+                        buffer.GetFilePath(),
+                        analysisCookie
+                    );
+
+                } else if (buffer.ContentType.IsOfType("XAML")) {
+                    entry = _pyAnalyzer.AddXamlFile(buffer.GetFilePath());
+                } else {
+                    return null;
+                }
+
+                _projectFiles[path] = entry;
+
+                if (ImplicitProject && ShouldAnalyzePath(path)) { // don't analyze std lib
+                    QueueDirectoryAnalysis(path);
+                }
+            }
+
+            return entry;
+        }
+
+        private void QueueDirectoryAnalysis(string path) {
+            ThreadPool.QueueUserWorkItem(x => { lock (_contentsLock) { AnalyzeDirectory(CommonUtils.NormalizeDirectoryPath(Path.GetDirectoryName(path))); } });
+        }
+
+        private bool ShouldAnalyzePath(string path) {
+            foreach (var fact in _allFactories) {
+                if (CommonUtils.IsValidPath(fact.Configuration.InterpreterPath) &&
+                    CommonUtils.IsSubpathOf(Path.GetDirectoryName(fact.Configuration.InterpreterPath), path)) {
+                    return false;
+                }
+            }
+            return true;
+        }
+
+        internal void StopMonitoringTextBuffer(BufferParser bufferParser) {
+            bufferParser.StopMonitoring();
+            lock (_openFiles) {
+                _openFiles.Remove(bufferParser);
+            }
+            if (ImplicitProject && _taskProvider.IsValueCreated && bufferParser._currentProjEntry.FilePath != null) {
+                // remove the file from the error list
+                _taskProvider.Value.Clear(bufferParser._currentProjEntry.FilePath);
+            }
+        }
+
+        internal IProjectEntry AnalyzeFile(string path) {
+            IProjectEntry item;
+            if (!_projectFiles.TryGetValue(path, out item)) {
+                if (PythonProjectNode.IsPythonFile(path)) {
+                    var modName = PythonAnalyzer.PathToModuleName(path);
+
+                    item = _pyAnalyzer.AddModule(
+                        modName,
+                        path,
+                        null
+                    );
+                } else if (path.EndsWith(".xaml", StringComparison.Ordinal)) {
+                    item = _pyAnalyzer.AddXamlFile(path, null);
+                }
+
+                if (item != null) {
+                    _projectFiles[path] = item;
+
+                    IPythonProjectEntry pyEntry = item as IPythonProjectEntry;
+                    if (pyEntry != null) {
+                        pyEntry.BeginParsingTree();
+                    }
+
+                    _queue.EnqueueFile(item, path);
+                }
+            }
+
+            return item;
+        }
+
+        internal IEnumerable<KeyValuePair<string, IProjectEntry>> LoadedFiles {
+            get {
+                return _projectFiles;
+            }
+        }
+
+        internal IProjectEntry GetAnalysisFromFile(string path) {
+            IProjectEntry res;
+            if (_projectFiles.TryGetValue(path, out res)) {
+                return res;
+            }
+            return null;
+        }
+
+        /// <summary>
+        /// Gets a ExpressionAnalysis for the expression at the provided span.  If the span is in
+        /// part of an identifier then the expression is extended to complete the identifier.
+        /// </summary>
+        internal static ExpressionAnalysis AnalyzeExpression(ITextSnapshot snapshot, ITrackingSpan span, bool forCompletion = true) {
+            var buffer = snapshot.TextBuffer;
+            ReverseExpressionParser parser = new ReverseExpressionParser(snapshot, buffer, span);
+
+            var loc = parser.Span.GetSpan(parser.Snapshot.Version);
+            var exprRange = parser.GetExpressionRange(forCompletion);
+
+            if (exprRange == null) {
+                return ExpressionAnalysis.Empty;
+            }
+
+            string text = exprRange.Value.GetText();
+
+            var applicableSpan = parser.Snapshot.CreateTrackingSpan(
+                exprRange.Value.Span,
+                SpanTrackingMode.EdgeExclusive
+            );
+
+            IProjectEntry analysisItem;
+            if (buffer.TryGetAnalysis(out analysisItem)) {
+                var analysis = ((IPythonProjectEntry)analysisItem).Analysis;
+                if (analysis != null && text.Length > 0) {
+
+                    var lineNo = parser.Snapshot.GetLineNumberFromPosition(loc.Start);
+                    return new ExpressionAnalysis(
+                        snapshot.TextBuffer.GetAnalyzer(),
+                        text,
+                        analysis,
+                        loc.Start,
+                        applicableSpan);
+                }
+            }
+
+            return ExpressionAnalysis.Empty;
+        }
+
+        /// <summary>
+        /// Gets a CompletionList providing a list of possible members the user can dot through.
+        /// </summary>
+        internal static CompletionAnalysis GetCompletions(ITextSnapshot snapshot, ITrackingSpan span, ITrackingPoint point, CompletionOptions options) {
+            var buffer = snapshot.TextBuffer;
+
+            var loc = point.GetPoint(snapshot);
+            var line = loc.GetContainingLine();
+
+            if (loc <= line.Start) {
+                // Ctrl-Space on an empty line, we just want to get global vars
+
+                var classifier = buffer.GetPythonClassifier();
+                if (classifier != null) {
+                    var classSpans = classifier.GetClassificationSpans(line.ExtentIncludingLineBreak);
+                    if (classSpans.Count > 0 &&
+                        classSpans[0].ClassificationType.IsOfType(PredefinedClassificationTypeNames.String)) {
+                        // unless we're in a string literal
+                        return NormalCompletionAnalysis.EmptyCompletionContext;
+                    }
+                }
+
+                return new NormalCompletionAnalysis(
+                    snapshot.TextBuffer.GetAnalyzer(),
+                    snapshot,
+                    span,
+                    buffer,
+                    options
+                );
+            }
+
+            return TrySpecialCompletions(snapshot, span, point, options) ??
+                   GetNormalCompletionContext(snapshot, span, point, options);
+        }
+
+        /// <summary>
+        /// Gets a list of signatuers available for the expression at the provided location in the snapshot.
+        /// </summary>
+        internal static SignatureAnalysis GetSignatures(ITextSnapshot snapshot, ITrackingSpan span) {
+            var buffer = snapshot.TextBuffer;
+            ReverseExpressionParser parser = new ReverseExpressionParser(snapshot, buffer, span);
+
+            var loc = parser.Span.GetSpan(parser.Snapshot.Version);
+
+            int paramIndex;
+            SnapshotPoint? sigStart;
+            string lastKeywordArg;
+            bool isParameterName;
+            var exprRange = parser.GetExpressionRange(1, out paramIndex, out sigStart, out lastKeywordArg, out isParameterName);
+            if (exprRange == null || sigStart == null) {
+                return new SignatureAnalysis("", 0, new ISignature[0]);
+            }
+
+            var text = new SnapshotSpan(exprRange.Value.Snapshot, new Span(exprRange.Value.Start, sigStart.Value.Position - exprRange.Value.Start)).GetText();
+            var applicableSpan = parser.Snapshot.CreateTrackingSpan(exprRange.Value.Span, SpanTrackingMode.EdgeInclusive);
+
+            if (snapshot.TextBuffer.GetAnalyzer().ShouldEvaluateForCompletion(text)) {
+                var liveSigs = TryGetLiveSignatures(snapshot, paramIndex, text, applicableSpan, lastKeywordArg);
+                if (liveSigs != null) {
+                    return liveSigs;
+                }
+            }
+
+            var start = Stopwatch.ElapsedMilliseconds;
+
+            var analysisItem = buffer.GetAnalysis();
+            if (analysisItem != null) {
+                var analysis = ((IPythonProjectEntry)analysisItem).Analysis;
+                if (analysis != null) {
+
+                    int index = loc.Start;
+
+                    IEnumerable<IOverloadResult> sigs;
+                    lock (snapshot.TextBuffer.GetAnalyzer()) {
+                        sigs = analysis.GetSignaturesByIndex(text, index);
+                    }
+                    var end = Stopwatch.ElapsedMilliseconds;
+
+                    if (/*Logging &&*/ (end - start) > CompletionAnalysis.TooMuchTime) {
+                        Trace.WriteLine(String.Format("{0} lookup time {1} for signatures", text, end - start));
+                    }
+
+                    var result = new List<ISignature>();
+                    foreach (var sig in sigs) {
+                        result.Add(new PythonSignature(applicableSpan, sig, paramIndex, lastKeywordArg));
+                    }
+
+                    return new SignatureAnalysis(
+                        text,
+                        paramIndex,
+                        result,
+                        lastKeywordArg
+                    );
+                }
+            }
+            return new SignatureAnalysis(text, paramIndex, new ISignature[0]);
+        }
+
+        internal static MissingImportAnalysis GetMissingImports(ITextSnapshot snapshot, ITrackingSpan span) {
+            ReverseExpressionParser parser = new ReverseExpressionParser(snapshot, snapshot.TextBuffer, span);
+            var loc = span.GetSpan(snapshot.Version);
+            int dummy;
+            SnapshotPoint? dummyPoint;
+            string lastKeywordArg;
+            bool isParameterName;
+            var exprRange = parser.GetExpressionRange(0, out dummy, out dummyPoint, out lastKeywordArg, out isParameterName);
+            if (exprRange == null || isParameterName) {
+                return MissingImportAnalysis.Empty;
+            }
+
+            var analysis = ((IPythonProjectEntry)snapshot.TextBuffer.GetAnalysis()).Analysis;
+            if (analysis == null) {
+                return MissingImportAnalysis.Empty;
+            }
+
+            var text = exprRange.Value.GetText();
+            var analyzer = analysis.ProjectState;
+            var index = span.GetStartPoint(snapshot).Position;
+
+            var expr = Statement.GetExpression(analysis.GetAstFromTextByIndex(text, index).Body);
+
+            if (expr != null && expr is NameExpression) {
+                var nameExpr = (NameExpression)expr;
+
+                if (!IsImplicitlyDefinedName(nameExpr)) {
+                    var applicableSpan = parser.Snapshot.CreateTrackingSpan(
+                        exprRange.Value.Span,
+                        SpanTrackingMode.EdgeExclusive
+                    );
+
+                    lock (snapshot.TextBuffer.GetAnalyzer()) {
+                        var variables = analysis.GetVariablesByIndex(text, index).Where(IsDefinition).Count();
+                        var values = analysis.GetValuesByIndex(text, index).ToArray();
+
+                        // if we have type information or an assignment to the variable we won't offer 
+                        // an import smart tag.
+                        if (values.Length == 0 && variables == 0) {
+                            string name = nameExpr.Name;
+                            var imports = analysis.ProjectState.FindNameInAllModules(name);
+
+                            return new MissingImportAnalysis(imports, applicableSpan);
+                        }
+                    }
+                }
+            }
+
+            // if we have type information don't offer to add imports
+            return MissingImportAnalysis.Empty;
+        }
+
+        private static bool IsDefinition(IAnalysisVariable variable) {
+            return variable.Type == VariableType.Definition;
+        }
+
+        private static bool IsImplicitlyDefinedName(NameExpression nameExpr) {
+            return nameExpr.Name == "__all__" ||
+                nameExpr.Name == "__file__" ||
+                nameExpr.Name == "__doc__" ||
+                nameExpr.Name == "__name__";
+        }
+
+        internal bool IsAnalyzing {
+            get {
+                return _queue.IsParsing || _analysisQueue.IsAnalyzing;
+            }
+        }
+
+        internal void WaitForCompleteAnalysis(Func<int, bool> itemsLeftUpdated) {
+            if (IsAnalyzing) {
+                while (IsAnalyzing) {
+                    QueueActivityEvent.WaitOne(100);
+
+                    int itemsLeft = _queue.ParsePending + _analysisQueue.AnalysisPending;
+
+                    if (!itemsLeftUpdated(itemsLeft)) {
+                        break;
+                    }
+                }
+            } else {
+                itemsLeftUpdated(0);
+            }
+        }
+
+        internal AutoResetEvent QueueActivityEvent {
+            get {
+                return _queueActivityEvent;
+            }
+        }
+
+        internal bool ImplicitProject {
+            get {
+                return _project == null;
+            }
+        }
+
+        internal IPythonInterpreterFactory InterpreterFactory {
+            get {
+                return _interpreterFactory;
+            }
+        }
+
+        internal IPythonInterpreter Interpreter {
+            get {
+                return _pyAnalyzer.Interpreter;
+            }
+        }
+
+        public PythonAnalyzer Project {
+            get {
+                return _pyAnalyzer;
+            }
+        }
+
+        internal PythonAst ParseFile(ITextSnapshot snapshot) {
+            var parser = Parser.CreateParser(
+                new SnapshotSpanSourceCodeReader(
+                    new SnapshotSpan(snapshot, 0, snapshot.Length)
+                ),
+                Project.LanguageVersion,
+                new ParserOptions() { Verbatim = true, BindReferences = true }
+            );
+
+            var ast = parser.ParseFile();
+            return ast;
+
+        }
+
+        internal void ParseFile(IProjectEntry projectEntry, string filename, Stream content, Severity indentationSeverity) {
+            IPythonProjectEntry pyEntry;
+            IExternalProjectEntry externalEntry;
+
+            string zipFileName = GetZipFileName(projectEntry);
+            string pathInZipFile = GetPathInZipFile(projectEntry);
+            IAnalysisCookie cookie;
+            if (zipFileName == null) {
+                cookie = (IAnalysisCookie)new FileCookie(filename);
+            } else {
+#if DEV11_OR_LATER
+                cookie = new ZipFileCookie(zipFileName, pathInZipFile);
+#else
+                Debug.Fail("There should be no ProjectEntry objects loaded from zip archives in Dev10");
+                throw new NotSupportedException();
+#endif
+            }
+
+            if ((pyEntry = projectEntry as IPythonProjectEntry) != null) {
+                PythonAst ast;
+                CollectingErrorSink errorSink;
+                ParsePythonCode(content, indentationSeverity, out ast, out errorSink);
+
+                if (ast != null) {
+                    pyEntry.UpdateTree(ast, cookie);
+                    _analysisQueue.Enqueue(pyEntry, AnalysisPriority.Normal);
+                } else {
+                    // notify that we failed to update the existing analysis
+                    pyEntry.UpdateTree(null, null);
+                }
+
+                if (errorSink.Warnings.Count > 0 || errorSink.Errors.Count > 0) {
+                    TaskProvider provider = GetTaskProviderAndClearProjectItems(projectEntry);
+                    if (provider != null) {
+                        provider.AddWarnings(projectEntry.FilePath, errorSink.Warnings);
+                        provider.AddErrors(projectEntry.FilePath, errorSink.Errors);
+
+                        UpdateErrorList(errorSink, projectEntry.FilePath, provider);
+                    }
+                }
+            } else if ((externalEntry = projectEntry as IExternalProjectEntry) != null) {
+                externalEntry.ParseContent(new StreamReader(content), cookie);
+                _analysisQueue.Enqueue(projectEntry, AnalysisPriority.Normal);
+            }
+        }
+
+        internal void ParseBuffers(BufferParser bufferParser, Severity indentationSeverity, params ITextSnapshot[] snapshots) {
+            IProjectEntry analysis = bufferParser._currentProjEntry;
+
+            IPythonProjectEntry pyProjEntry = analysis as IPythonProjectEntry;
+            List<PythonAst> asts = new List<PythonAst>();
+            foreach (var snapshot in snapshots) {
+                if (snapshot.TextBuffer.Properties.ContainsProperty(PythonReplEvaluator.InputBeforeReset)) {
+                    continue;
+                }
+
+                if (pyProjEntry != null && snapshot.TextBuffer.ContentType.IsOfType(PythonCoreConstants.ContentType)) {
+                    if (!snapshot.IsReplBufferWithCommand()) {
+                        PythonAst ast;
+                        CollectingErrorSink errorSink;
+
+                        var reader = new SnapshotSpanSourceCodeStream(new SnapshotSpan(snapshot, new Span(0, snapshot.Length)));
+                        ParsePythonCode(reader, indentationSeverity, out ast, out errorSink);
+
+                        if (ast != null) {
+                            asts.Add(ast);
+                        }
+
+                        // update squiggles for the buffer
+                        var buffer = snapshot.TextBuffer;
+
+                        SimpleTagger<ErrorTag> squiggles = _errorProvider.GetErrorTagger(snapshot.TextBuffer);
+                        TaskProvider provider = GetTaskProviderAndClearProjectItems(bufferParser._currentProjEntry);
+
+                        // SimpleTagger says it's thread safe (http://msdn.microsoft.com/en-us/library/dd885186.aspx), but it's buggy...  
+                        // Post the removing of squiggles to the UI thread so that we don't crash when we're racing with 
+                        // updates to the buffer.  http://pytools.codeplex.com/workitem/142
+
+                        var dispatcher = bufferParser.Dispatcher;
+                        if (dispatcher != null) {   // not a UI element in completion context tests w/ mocks.                            
+                            dispatcher.BeginInvoke((Action)new SquiggleUpdater(errorSink, snapshot, squiggles, bufferParser._currentProjEntry.FilePath, provider).DoUpdate);
+                        }
+
+                        string path = bufferParser._currentProjEntry.FilePath;
+                        if (path != null) {
+                            UpdateErrorList(errorSink, path, provider);
+                        }
+                    }
+                } else {
+                    // other file such as XAML
+                    IExternalProjectEntry externalEntry;
+                    if ((externalEntry = (analysis as IExternalProjectEntry)) != null) {
+                        var snapshotContent = new SnapshotSpanSourceCodeReader(new SnapshotSpan(snapshot, new Span(0, snapshot.Length)));
+                        externalEntry.ParseContent(snapshotContent, new SnapshotCookie(snapshotContent.Snapshot));
+                        _analysisQueue.Enqueue(analysis, AnalysisPriority.High);
+                    }
+                }
+            }
+
+            if (pyProjEntry != null) {
+                if (asts.Count > 0) {
+                    PythonAst finalAst;
+                    if (asts.Count == 1) {
+                        finalAst = asts[0];
+                    } else {
+                        // multiple ASTs, merge them together
+                        List<Statement> bodies = new List<Statement>();
+                        foreach (var ast in asts) {
+                            bodies.Add(ast.Body);
+                        }
+                        finalAst = new PythonAst(new SuiteStatement(bodies.ToArray()), new int[0], asts[0].LanguageVersion);
+                    }
+
+                    pyProjEntry.UpdateTree(finalAst, new SnapshotCookie(snapshots[0])); // SnapshotCookie is not entirely right, we should merge the snapshots
+                    _analysisQueue.Enqueue(analysis, AnalysisPriority.High);
+                } else {
+                    // indicate that we are done parsing.
+                    PythonAst prevTree;
+                    IAnalysisCookie prevCookie;
+                    pyProjEntry.GetTreeAndCookie(out prevTree, out prevCookie);
+                    pyProjEntry.UpdateTree(prevTree, prevCookie);
+                }
+            }
+        }
+
+        class SquiggleUpdater {
+            private CollectingErrorSink _errorSink;
+            private ITextSnapshot _snapshot;
+            private SimpleTagger<ErrorTag> _squiggles;
+            private TaskProvider _provider;
+            private readonly string _filename;
+
+            public SquiggleUpdater(CollectingErrorSink errorSink, ITextSnapshot snapshot, SimpleTagger<ErrorTag> squiggles, string filename, TaskProvider provider) {
+                _errorSink = errorSink;
+                _snapshot = snapshot;
+                _squiggles = squiggles;
+                _provider = provider;
+                _filename = filename;
+            }
+
+            public void DoUpdate() {
+                _squiggles.RemoveTagSpans(x => true);
+
+                if (_filename != null) {
+                    AddWarnings(_snapshot, _errorSink, _squiggles, _filename);
+
+                    AddErrors(_snapshot, _errorSink, _squiggles, _filename);
+
+                    if (_provider != null) {
+                        _provider.AddWarnings(_filename, _errorSink.Warnings);
+                        _provider.AddErrors(_filename, _errorSink.Errors);
+                    }
+                }
+            }
+        }
+
+        private static void AddErrors(ITextSnapshot snapshot, CollectingErrorSink errorSink, SimpleTagger<ErrorTag> squiggles, string filename) {
+            foreach (ErrorResult error in errorSink.Errors) {
+                var span = error.Span;
+                var tspan = CreateSpan(snapshot, span);
+                squiggles.CreateTagSpan(tspan, new ErrorTag(PredefinedErrorTypeNames.SyntaxError, error.Message));
+            }
+        }
+
+        private static void AddWarnings(ITextSnapshot snapshot, CollectingErrorSink errorSink, SimpleTagger<ErrorTag> squiggles, string filename) {
+            foreach (ErrorResult warning in errorSink.Warnings) {
+                var span = warning.Span;
+                var tspan = CreateSpan(snapshot, span);
+                squiggles.CreateTagSpan(tspan, new ErrorTag(PredefinedErrorTypeNames.Warning, warning.Message));
+            }
+        }
+
+        private TaskProvider GetTaskProviderAndClearProjectItems(IProjectEntry projEntry) {
+            if (PythonToolsPackage.Instance != null) {
+                if (projEntry.FilePath != null) {
+                    _taskProvider.Value.Clear(projEntry.FilePath);
+                }
+            }
+            return _taskProvider.Value;
+        }
+
+        private void UpdateErrorList(CollectingErrorSink errorSink, string filepath, TaskProvider provider) {
+            if (_project != null && provider != null) {
+                if (errorSink.Warnings.Count > 0) {
+                    _project.WarningFiles.Add(filepath);
+                } else {
+                    _project.WarningFiles.Remove(filepath);
+                }
+                if (errorSink.Errors.Count > 0) {
+                    _project.ErrorFiles.Add(filepath);
+                } else {
+                    _project.ErrorFiles.Remove(filepath);
+                }
+            }
+
+            if (provider != null && (errorSink.Errors.Count > 0 || errorSink.Warnings.Count > 0)) {
+                provider.UpdateTasks();
+            }
+        }
+
+        private void ParsePythonCode(Stream content, Severity indentationSeverity, out PythonAst ast, out CollectingErrorSink errorSink) {
+            ast = null;
+            errorSink = new CollectingErrorSink();
+
+            using (var parser = Parser.CreateParser(content, _interpreterFactory.GetLanguageVersion(), new ParserOptions() { ErrorSink = errorSink, IndentationInconsistencySeverity = indentationSeverity, BindReferences = true })) {
+                ast = ParseOneFile(ast, parser);
+            }
+        }
+
+        private void ParsePythonCode(TextReader content, Severity indentationSeverity, out PythonAst ast, out CollectingErrorSink errorSink) {
+            ast = null;
+            errorSink = new CollectingErrorSink();
+
+            using (var parser = Parser.CreateParser(content, _interpreterFactory.GetLanguageVersion(), new ParserOptions() { ErrorSink = errorSink, IndentationInconsistencySeverity = indentationSeverity, BindReferences = true })) {
+                ast = ParseOneFile(ast, parser);
+            }
+        }
+
+        private static PythonAst ParseOneFile(PythonAst ast, Parser parser) {
+            if (parser != null) {
+                try {
+                    ast = parser.ParseFile();
+                } catch (BadSourceException) {
+                } catch (Exception e) {
+                    Debug.Assert(false, String.Format("Failure in Python parser: {0}", e.ToString()));
+                }
+
+            }
+            return ast;
+        }
+
+        private static ITrackingSpan CreateSpan(ITextSnapshot snapshot, SourceSpan span) {
+            Debug.Assert(span.Start.Index >= 0);
+            var newSpan = new Span(
+                span.Start.Index,
+                Math.Min(span.End.Index - span.Start.Index, Math.Max(snapshot.Length - span.Start.Index, 0))
+            );
+            Debug.Assert(newSpan.End <= snapshot.Length);
+            return snapshot.CreateTrackingSpan(newSpan, SpanTrackingMode.EdgeInclusive);
+        }
+
+        #region Implementation Details
+
+        private static Stopwatch _stopwatch = MakeStopWatch();
+
+        internal static Stopwatch Stopwatch {
+            get {
+                return _stopwatch;
+            }
+        }
+
+        private static SignatureAnalysis TryGetLiveSignatures(ITextSnapshot snapshot, int paramIndex, string text, ITrackingSpan applicableSpan, string lastKeywordArg) {
+            IReplEvaluator eval;
+            IPythonReplIntellisense dlrEval;
+            if (snapshot.TextBuffer.Properties.TryGetProperty<IReplEvaluator>(typeof(IReplEvaluator), out eval) &&
+                (dlrEval = eval as IPythonReplIntellisense) != null) {
+                if (text.EndsWith("(")) {
+                    text = text.Substring(0, text.Length - 1);
+                }
+                var liveSigs = dlrEval.GetSignatureDocumentation(text);
+
+                if (liveSigs != null && liveSigs.Length > 0) {
+                    return new SignatureAnalysis(text, paramIndex, GetLiveSignatures(text, liveSigs, paramIndex, applicableSpan, lastKeywordArg), lastKeywordArg);
+                }
+            }
+            return null;
+        }
+
+        private static ISignature[] GetLiveSignatures(string text, ICollection<OverloadDoc> liveSigs, int paramIndex, ITrackingSpan span, string lastKeywordArg) {
+            ISignature[] res = new ISignature[liveSigs.Count];
+            int i = 0;
+            foreach (var sig in liveSigs) {
+                var parameters = new ParameterResult[sig.Parameters.Length];
+                int j = 0;
+                foreach (var param in sig.Parameters) {
+                    parameters[j++] = new ParameterResult(param.Name);
+                }
+
+                res[i++] = new PythonSignature(
+                    span,
+                    new LiveOverloadResult(text, sig.Documentation, parameters),
+                    paramIndex,
+                    lastKeywordArg
+                );
+            }
+            return res;
+        }
+
+        class LiveOverloadResult : IOverloadResult {
+            private readonly string _name, _doc;
+            private readonly ParameterResult[] _parameters;
+
+            public LiveOverloadResult(string name, string documentation, ParameterResult[] parameters) {
+                _name = name;
+                _doc = documentation;
+                _parameters = parameters;
+            }
+
+            #region IOverloadResult Members
+
+            public string Name {
+                get { return _name; }
+            }
+
+            public string Documentation {
+                get { return _doc; }
+            }
+
+            public ParameterResult[] Parameters {
+                get { return _parameters; }
+            }
+
+            #endregion
+        }
+
+        internal bool ShouldEvaluateForCompletion(string source) {
+            if (PythonToolsPackage.Instance != null) {
+                switch (PythonToolsPackage.Instance.InteractiveOptionsPage.GetOptions(_interpreterFactory).ReplIntellisenseMode) {
+                    case ReplIntellisenseMode.AlwaysEvaluate: return true;
+                    case ReplIntellisenseMode.NeverEvaluate: return false;
+                    case ReplIntellisenseMode.DontEvaluateCalls:
+                        var parser = Parser.CreateParser(new StringReader(source), _interpreterFactory.GetLanguageVersion());
+
+                        var stmt = parser.ParseSingleStatement();
+                        var exprWalker = new ExprWalker();
+
+                        stmt.Walk(exprWalker);
+                        return exprWalker.ShouldExecute;
+                    default: throw new InvalidOperationException();
+                }
+            }
+            return false;
+        }
+
+        class ExprWalker : PythonWalker {
+            public bool ShouldExecute = true;
+
+            public override bool Walk(CallExpression node) {
+                ShouldExecute = false;
+                return base.Walk(node);
+            }
+        }
+
+        private static CompletionAnalysis TrySpecialCompletions(ITextSnapshot snapshot, ITrackingSpan span, ITrackingPoint point, CompletionOptions options) {
+            var snapSpan = span.GetSpan(snapshot);
+            var buffer = snapshot.TextBuffer;
+            var classifier = buffer.GetPythonClassifier();
+            if (classifier == null) {
+                return null;
+            }
+            var tokens = classifier.GetClassificationSpans(new SnapshotSpan(snapSpan.Start.GetContainingLine().Start, snapSpan.Start));
+            if (tokens.Count > 0) {
+                // Check for context-sensitive intellisense
+                var lastClass = tokens[tokens.Count - 1];
+
+                if (lastClass.ClassificationType == classifier.Provider.Comment) {
+                    // No completions in comments
+                    return CompletionAnalysis.EmptyCompletionContext;
+                } else if (lastClass.ClassificationType == classifier.Provider.StringLiteral) {
+                    // String completion
+                    if (lastClass.Span.Start.GetContainingLine().LineNumber == lastClass.Span.End.GetContainingLine().LineNumber) {
+                        return new StringLiteralCompletionList(span, buffer, options);
+                    } else {
+                        // multi-line string, no string completions.
+                        return CompletionAnalysis.EmptyCompletionContext;
+                    }
+                } else if (lastClass.ClassificationType == classifier.Provider.Operator &&
+                    lastClass.Span.GetText() == "@") {
+
+                    return new DecoratorCompletionAnalysis(span, buffer, options);
+                } else if (CompletionAnalysis.IsKeyword(lastClass, "raise") || CompletionAnalysis.IsKeyword(lastClass, "except")) {
+                    return new ExceptionCompletionAnalysis(span, buffer, options);
+                } else if (CompletionAnalysis.IsKeyword(lastClass, "def")) {
+                    return new OverrideCompletionAnalysis(span, buffer, options);
+                }
+
+                // Import completions
+                var first = tokens[0];
+                if (CompletionAnalysis.IsKeyword(first, "import")) {
+                    return ImportCompletionAnalysis.Make(tokens, span, buffer, options);
+                } else if (CompletionAnalysis.IsKeyword(first, "from")) {
+                    return FromImportCompletionAnalysis.Make(tokens, span, buffer, options);
+                }
+                return null;
+            } else if (snapshot.IsReplBufferWithCommand()) {
+                return CompletionAnalysis.EmptyCompletionContext;
+            }
+
+            return null;
+        }
+
+        private static CompletionAnalysis GetNormalCompletionContext(ITextSnapshot snapshot, ITrackingSpan applicableSpan, ITrackingPoint point, CompletionOptions options) {
+            var span = applicableSpan.GetSpan(snapshot);
+
+            if (IsSpaceCompletion(snapshot, point) && !IntellisenseController.ForceCompletions) {
+                return CompletionAnalysis.EmptyCompletionContext;
+            }
+
+            var parser = new ReverseExpressionParser(snapshot, snapshot.TextBuffer, applicableSpan);
+            if (parser.IsInGrouping()) {
+            options = options.Clone();
+            options.IncludeStatementKeywords = false;
+                }
+
+            return new NormalCompletionAnalysis(
+                snapshot.TextBuffer.GetAnalyzer(),
+                snapshot,
+                applicableSpan,
+                snapshot.TextBuffer,
+                options
+            );
+        }
+
+        private static bool IsSpaceCompletion(ITextSnapshot snapshot, ITrackingPoint loc) {
+            var pos = loc.GetPosition(snapshot);
+            if (pos > 0) {
+                return snapshot.GetText(pos - 1, 1) == " ";
+            }
+            return false;
+        }
+
+        private static Stopwatch MakeStopWatch() {
+            var res = new Stopwatch();
+            res.Start();
+            return res;
+        }
+
+        /// <summary>
+        /// Analyzes a complete directory including all of the contained files and packages.
+        /// </summary>
+        /// <param name="dir">Directory to analyze.</param>
+        /// <param name="onFileAnalyzed">If specified, this callback is invoked for every <see cref="IProjectEntry"/>
+        /// that is analyzed while analyzing this directory.</param>
+        /// <remarks>The callback may be invoked on a thread different from the one that this function was originally invoked on.</remarks>
+        public void AnalyzeDirectory(string dir, Action<IProjectEntry> onFileAnalyzed = null) {
+            _analysisQueue.Enqueue(new AddDirectoryAnalysis(dir, onFileAnalyzed, this), AnalysisPriority.High);
+        }
+
+        class AddDirectoryAnalysis : IAnalyzable {
+            private readonly string _dir;
+            private readonly Action<IProjectEntry> _onFileAnalyzed;
+            private readonly VsProjectAnalyzer _analyzer;
+
+            public AddDirectoryAnalysis(string dir, Action<IProjectEntry> onFileAnalyzed, VsProjectAnalyzer analyzer) {
+                _dir = dir;
+                _onFileAnalyzed = onFileAnalyzed;
+                _analyzer = analyzer;
+            }
+
+            #region IAnalyzable Members
+
+            public void Analyze(CancellationToken cancel) {
+                if (cancel.IsCancellationRequested) {
+                    return;
+                }
+
+                _analyzer.AnalyzeDirectoryWorker(_dir, true, _onFileAnalyzed, cancel);
+            }
+
+            #endregion
+        }
+
+        private void AnalyzeDirectoryWorker(string dir, bool addDir, Action<IProjectEntry> onFileAnalyzed, CancellationToken cancel) {
+            if (string.IsNullOrEmpty(dir)) {
+                Debug.Assert(!string.IsNullOrEmpty(dir));
+                return;
+            }
+            
+            if (addDir) {
+                lock (_contentsLock){
+                    _pyAnalyzer.AddAnalysisDirectory(dir);
+                }
+            }
+
+            try {
+                foreach (string filename in Directory.GetFiles(dir, "*.py")) {
+                    if (cancel.IsCancellationRequested) {
+                        break;
+                    }
+                    IProjectEntry entry = AnalyzeFile(filename);
+                    if (onFileAnalyzed != null) {
+                        onFileAnalyzed(entry);
+                    }
+                }
+            } catch (IOException) {
+                // We want to handle DirectoryNotFound, DriveNotFound, PathTooLong
+            } catch (UnauthorizedAccessException) {
+            }
+
+            try {
+                foreach (string filename in Directory.GetFiles(dir, "*.pyw")) {
+                    if (cancel.IsCancellationRequested) {
+                        break;
+                    }
+                    IProjectEntry entry = AnalyzeFile(filename);
+                    if (onFileAnalyzed != null) {
+                        onFileAnalyzed(entry);
+                    }
+                }
+            } catch (IOException) {
+                // We want to handle DirectoryNotFound, DriveNotFound, PathTooLong
+            } catch (UnauthorizedAccessException) {
+            }
+
+            try {
+                foreach (string innerDir in Directory.GetDirectories(dir)) {
+                    if (cancel.IsCancellationRequested) {
+                        break;
+                    }
+                    if (File.Exists(Path.Combine(innerDir, "__init__.py"))) {
+                        AnalyzeDirectoryWorker(innerDir, false, onFileAnalyzed, cancel);
+                    }
+                }
+            } catch (IOException) {
+                // We want to handle DirectoryNotFound, DriveNotFound, PathTooLong
+            } catch (UnauthorizedAccessException) {
+            }
+        }
+
+#if DEV11_OR_LATER
+        /// <summary>
+        /// Analyzes a .zip file including all of the contained files and packages.
+        /// </summary>
+        /// <param name="dir">.zip file to analyze.</param>
+        /// <param name="onFileAnalyzed">If specified, this callback is invoked for every <see cref="IProjectEntry"/>
+        /// that is analyzed while analyzing this directory.</param>
+        /// <remarks>The callback may be invoked on a thread different from the one that this function was originally invoked on.</remarks>
+        public void AnalyzeZipArchive(string zipFileName, Action<IProjectEntry> onFileAnalyzed = null) {
+            _analysisQueue.Enqueue(new AddZipArchiveAnalysis(zipFileName, onFileAnalyzed, this), AnalysisPriority.High);
+        }
+
+        private class AddZipArchiveAnalysis : IAnalyzable {
+            private readonly string _zipFileName;
+            private readonly Action<IProjectEntry> _onFileAnalyzed;
+            private readonly VsProjectAnalyzer _analyzer;
+
+            public AddZipArchiveAnalysis(string zipFileName, Action<IProjectEntry> onFileAnalyzed, VsProjectAnalyzer analyzer) {
+                _zipFileName = zipFileName;
+                _onFileAnalyzed = onFileAnalyzed;
+                _analyzer = analyzer;
+            }
+
+            #region IAnalyzable Members
+
+            public void Analyze(CancellationToken cancel) {
+                if (cancel.IsCancellationRequested) {
+                    return;
+                }
+
+                _analyzer.AnalyzeZipArchiveWorker(_zipFileName, _onFileAnalyzed, cancel);
+            }
+
+            #endregion
+        }
+
+
+        private void AnalyzeZipArchiveWorker(string zipFileName, Action<IProjectEntry> onFileAnalyzed, CancellationToken cancel) {
+            lock (_contentsLock){
+                _pyAnalyzer.AddAnalysisDirectory(zipFileName);
+            }
+
+            ZipArchive archive = null;
+            Queue<ZipArchiveEntry> entryQueue = null;
+            try {
+                archive = ZipFile.Open(zipFileName, ZipArchiveMode.Read);
+
+                // We only want to scan files in directories that are packages - i.e. contain __init__.py. So enumerate
+                // entries in the archive, and build a list of such directories, so that later on we can compare file
+                // paths against that to see if we should scan them.
+                var packageDirs = new HashSet<string>(
+                    from entry in archive.Entries
+                    where entry.Name == "__init__.py"
+                    select Path.GetDirectoryName(entry.FullName));
+                packageDirs.Add(""); // we always want to scan files on the top level of the archive
+
+                entryQueue = new Queue<ZipArchiveEntry>(
+                    from entry in archive.Entries
+                    let ext = Path.GetExtension(entry.Name)
+                    where ext == ".py" || ext == ".pyw"
+                    let path = Path.GetDirectoryName(entry.FullName)
+                    where packageDirs.Contains(path)
+                    select entry);
+            } catch (InvalidDataException ex) {
+                Debug.Fail(ex.Message);
+                return;
+            } catch (IOException ex) {
+                Debug.Fail(ex.Message);
+                return;
+            } catch (UnauthorizedAccessException ex) {
+                Debug.Fail(ex.Message);
+                return;
+            } finally {
+                if (archive != null && entryQueue == null) {
+                    archive.Dispose();
+                }
+            }
+
+            // ZipArchive is not thread safe, and so we cannot analyze entries in parallel. Instead, use completion
+            // callbacks to queue the next one for analysis only after the preceding one is fully analyzed.
+            Action analyzeNextEntry = null;
+            analyzeNextEntry = () => {
+                try {
+                    if (entryQueue.Count == 0 || cancel.IsCancellationRequested) {
+                        archive.Dispose();
+                        return;
+                    }
+
+                    ZipArchiveEntry zipEntry = entryQueue.Dequeue();
+                    IProjectEntry projEntry = AnalyzeZipArchiveEntry(zipFileName, zipEntry, analyzeNextEntry);
+                    if (onFileAnalyzed != null) {
+                        onFileAnalyzed(projEntry);
+                    }
+                } catch (InvalidDataException ex) {
+                    Debug.Fail(ex.Message);
+                } catch (IOException ex) {
+                    Debug.Fail(ex.Message);
+                } catch (UnauthorizedAccessException ex) {
+                    Debug.Fail(ex.Message);
+                }
+            };
+            analyzeNextEntry();
+        }
+
+        private IProjectEntry AnalyzeZipArchiveEntry(string zipFileName, ZipArchiveEntry entry, Action onComplete) {
+            try {
+                string pathInZip = entry.FullName.Replace('/', '\\');
+                string path = Path.Combine(zipFileName, pathInZip);
+
+                IProjectEntry item;
+                if (_projectFiles.TryGetValue(path, out item)) {
+                    return item;
+                }
+
+                if (PythonProjectNode.IsPythonFile(path)) {
+                    // Use the entry path relative to the root of the archive to determine module name - this boundary
+                    // should never be crossed, even if the parent directory of the zip is itself a package.
+                    var modName = PythonAnalyzer.PathToModuleName(pathInZip,
+                        fileExists: fileName => entry.Archive.GetEntry(fileName.Replace('\\', '/')) != null);
+                    item = _pyAnalyzer.AddModule(modName, path, null);
+                }
+                if (item == null) {
+                    return null;
+                }
+
+                SetZipFileName(item, zipFileName);
+                SetPathInZipFile(item, pathInZip);
+                _projectFiles[path] = item;
+                IPythonProjectEntry pyEntry = item as IPythonProjectEntry;
+                if (pyEntry != null) {
+                    pyEntry.BeginParsingTree();
+                }
+
+                _queue.EnqueueZipArchiveEntry(item, zipFileName, entry, onComplete);
+                onComplete = null;
+                return item;
+            } finally {
+                if (onComplete != null) {
+                    onComplete();
+                }
+            }
+        }
+#endif
+
+        internal void StopAnalyzingDirectory(string directory) {
+            lock (_contentsLock){
+                _pyAnalyzer.RemoveAnalysisDirectory(directory);
+            }
+        }
+
+        internal void Cancel() {
+            _analysisQueue.Stop();
+        }
+
+        internal void UnloadFile(IProjectEntry entry, bool suppressUpdate = false) {
+            if (entry != null && entry.FilePath != null) {
+                if (_taskProvider.IsValueCreated) {
+                    // _taskProvider may not be created if we've never opened a Python file and
+                    // none of the project files have errors
+                    _taskProvider.Value.Clear(entry.FilePath, !suppressUpdate);
+                }
+                if (_project != null) {
+                    _project.WarningFiles.Remove(entry.FilePath);
+                    _project.ErrorFiles.Remove(entry.FilePath);
+                }
+                _pyAnalyzer.RemoveModule(entry);
+                IProjectEntry removed;
+                _projectFiles.TryRemove(entry.FilePath, out removed);
+            }
+        }
+
+        #endregion
+
+        class TaskProvider : IVsTaskProvider {
+            private readonly Dictionary<string, List<ErrorResult>> _warnings = new Dictionary<string, List<ErrorResult>>();
+            private readonly Dictionary<string, List<ErrorResult>> _errors = new Dictionary<string, List<ErrorResult>>();
+            private readonly uint _cookie;
+            private readonly IVsTaskList _errorList;
+            private readonly object _contentsLock = new object();
+
+            private class WorkerMessage {
+                public enum MessageType { Clear, Warnings, Errors, Update }
+                public MessageType Type;
+                public string Filename;
+                public List<ErrorResult> Errors;
+
+                public readonly static WorkerMessage Update = new WorkerMessage { Type = MessageType.Update };
+            }
+            private bool _hasWorker;
+            private readonly BlockingCollection<WorkerMessage> _workerQueue;
+
+            public TaskProvider(IVsTaskList errorList) {
+                _errorList = errorList;
+                if (_errorList != null) {
+                    ErrorHandler.ThrowOnFailure(_errorList.RegisterTaskProvider(this, out _cookie));
+                }
+                _workerQueue = new BlockingCollection<WorkerMessage>();
+            }
+
+            private void Worker(object param) {
+                bool changed = false;
+                WorkerMessage msg;
+                List<ErrorResult> existing;
+                var lastUpdateTime = DateTime.Now;
+
+                for (; ; ) {
+                    // Give queue up to 1 second to have a message in it before exiting loop
+                    while (_workerQueue.TryTake(out msg, 1000)) {
+                        switch (msg.Type) {
+                            case WorkerMessage.MessageType.Clear:
+                                lock (_contentsLock){
+                                    changed = _errors.Remove(msg.Filename) || changed;
+                                    changed = _warnings.Remove(msg.Filename) || changed;
+                                }
+                                break;
+                            case WorkerMessage.MessageType.Warnings:
+                                lock (_contentsLock){
+                                    if (_warnings.TryGetValue(msg.Filename, out existing)) {
+                                        existing.AddRange(msg.Errors);
+                                    } else {
+                                        _warnings[msg.Filename] = msg.Errors;
+                                    }
+                                }
+                                changed = true;
+                                break;
+                            case WorkerMessage.MessageType.Errors:
+                                lock (_contentsLock){
+                                    if (_errors.TryGetValue(msg.Filename, out existing)) {
+                                        existing.AddRange(msg.Errors);
+                                    } else {
+                                        _errors[msg.Filename] = msg.Errors;
+                                    }
+                                }
+                                changed = true;
+                                break;
+                            case WorkerMessage.MessageType.Update:
+                                changed = true;
+                                break;
+                        }
+
+                        // Batch refreshes over 1 second
+                        if (changed && _errorList != null) {
+                            var currentTime = DateTime.Now;
+                            if ((currentTime - lastUpdateTime).TotalMilliseconds > 1000) {
+                                _errorList.RefreshTasks(_cookie);
+                                lastUpdateTime = currentTime;
+                                changed = false;
+                            }
+                        }
+                    }
+
+                    lock (_workerQueue) {
+                        if (_workerQueue.Count == 0) {
+                            _hasWorker = false;
+                            break;
+                        }
+                    }
+                }
+
+                // Handle refresh not handled in loop
+                if (changed && _errorList != null) {
+                    _errorList.RefreshTasks(_cookie);
+                }
+            }
+
+            private void SendMessage(WorkerMessage msg) {
+                lock (_workerQueue) {
+                    _workerQueue.Add(msg);
+                    if (!_hasWorker) {
+                        _hasWorker = true;
+                        ThreadPool.QueueUserWorkItem(Worker);
+                    }
+                }
+            }
+
+            public void UpdateTasks() {
+                if (_errorList != null) {
+                    SendMessage(WorkerMessage.Update);
+                }
+            }
+
+            public uint Cookie {
+                get {
+                    return _cookie;
+                }
+            }
+
+            #region IVsTaskProvider Members
+
+            public int EnumTaskItems(out IVsEnumTaskItems ppenum) {
+                lock (_contentsLock){
+                    ppenum = new TaskEnum(CopyErrorList(_warnings), CopyErrorList(_errors));
+                }
+                return VSConstants.S_OK;
+            }
+
+            private static Dictionary<string, ErrorResult[]> CopyErrorList(Dictionary<string, List<ErrorResult>> input) {
+                Dictionary<string, ErrorResult[]> errors = new Dictionary<string, ErrorResult[]>(input.Count);
+                foreach (var keyvalue in input) {
+                    errors[keyvalue.Key] = keyvalue.Value.ToArray();
+                }
+                return errors;
+            }
+
+            public int ImageList(out IntPtr phImageList) {
+                // not necessary if we report our category as build compile.
+                phImageList = IntPtr.Zero;
+                return VSConstants.E_NOTIMPL;
+            }
+
+            public int OnTaskListFinalRelease(IVsTaskList pTaskList) {
+                return VSConstants.S_OK;
+            }
+
+            public int ReRegistrationKey(out string pbstrKey) {
+                pbstrKey = null;
+                return VSConstants.E_NOTIMPL;
+            }
+
+            public int SubcategoryList(uint cbstr, string[] rgbstr, out uint pcActual) {
+                pcActual = 0;
+                return VSConstants.S_OK;
+            }
+
+            #endregion
+
+            internal void AddErrors(string filename, List<ErrorResult> errors) {
+                if (errors.Count > 0) {
+                    SendMessage(new WorkerMessage { Type = WorkerMessage.MessageType.Errors, Filename = filename, Errors = errors });
+                }
+            }
+
+            internal void AddWarnings(string filename, List<ErrorResult> warnings) {
+                if (warnings.Count > 0) {
+                    SendMessage(new WorkerMessage { Type = WorkerMessage.MessageType.Warnings, Filename = filename, Errors = warnings });
+                }
+            }
+
+            internal void Clear(string filename) {
+                Clear(filename, true);
+            }
+
+            internal void Clear(string filename, bool updateList) {
+                SendMessage(new WorkerMessage { Type = WorkerMessage.MessageType.Clear, Filename = filename });
+                if (updateList) {
+                    SendMessage(WorkerMessage.Update);
+                }
+            }
+
+            class TaskEnum : IVsEnumTaskItems {
+                private readonly Dictionary<string, ErrorResult[]> _warnings;
+                private readonly Dictionary<string, ErrorResult[]> _errors;
+                private IEnumerator<ErrorInfo> _enum;
+
+                public TaskEnum(Dictionary<string, ErrorResult[]> warnings, Dictionary<string, ErrorResult[]> errors) {
+                    _warnings = warnings;
+                    _errors = errors;
+                    _enum = Enumerator(warnings, errors);
+                }
+
+                struct ErrorInfo {
+                    public readonly string Filename;
+                    public readonly ErrorResult Error;
+                    public readonly bool IsError;
+
+                    public ErrorInfo(string filename, ErrorResult error, bool isError) {
+                        Filename = filename;
+                        Error = error;
+                        IsError = isError;
+                    }
+                }
+
+                IEnumerator<ErrorInfo> Enumerator(Dictionary<string, ErrorResult[]> warnings, Dictionary<string, ErrorResult[]> errors) {
+                    foreach (var fileAndErrorList in warnings) {
+                        foreach (var error in fileAndErrorList.Value) {
+                            yield return new ErrorInfo(fileAndErrorList.Key, error, false);
+                        }
+                    }
+
+                    foreach (var fileAndErrorList in errors) {
+                        foreach (var error in fileAndErrorList.Value) {
+                            yield return new ErrorInfo(fileAndErrorList.Key, error, true);
+                        }
+                    }
+                }
+
+                #region IVsEnumTaskItems Members
+
+                public int Clone(out IVsEnumTaskItems ppenum) {
+                    ppenum = new TaskEnum(_warnings, _errors);
+                    return VSConstants.S_OK;
+                }
+
+                public int Next(uint celt, IVsTaskItem[] rgelt, uint[] pceltFetched = null) {
+                    for (int i = 0; i < celt && _enum.MoveNext(); i++) {
+                        var next = _enum.Current;
+                        pceltFetched[0] = (uint)i + 1;
+                        rgelt[i] = new TaskItem(next.Error, next.Filename, next.IsError);
+                    }
+
+                    return VSConstants.S_OK;
+                }
+
+                public int Reset() {
+                    _enum = Enumerator(_warnings, _errors);
+                    return VSConstants.S_OK;
+                }
+
+                public int Skip(uint celt) {
+                    while (celt != 0 && _enum.MoveNext()) {
+                        celt--;
+                    }
+                    return VSConstants.S_OK;
+                }
+
+                #endregion
+
+                class TaskItem : IVsTaskItem {
+                    private readonly ErrorResult _error;
+                    private readonly string _path;
+                    private readonly bool _isError;
+
+                    public TaskItem(ErrorResult error, string path, bool isError) {
+                        _error = error;
+                        _path = path;
+                        _isError = isError;
+                    }
+
+                    public SourceSpan Span {
+                        get {
+                            return _error.Span;
+                        }
+                    }
+
+                    public string Message {
+                        get {
+                            return _error.Message;
+                        }
+                    }
+
+                    #region IVsTaskItem Members
+
+                    public int CanDelete(out int pfCanDelete) {
+                        pfCanDelete = 0;
+                        return VSConstants.S_OK;
+                    }
+
+                    public int Category(VSTASKCATEGORY[] pCat) {
+                        pCat[0] = VSTASKCATEGORY.CAT_BUILDCOMPILE;
+                        return VSConstants.S_OK;
+                    }
+
+                    public int Column(out int piCol) {
+                        if (Span.Start.Line == 1 && Span.Start.Column == 1 && Span.Start.Index != 0) {
+                            // we don't have the column number calculated
+                            piCol = 0;
+                            return VSConstants.E_FAIL;
+                        }
+                        piCol = Span.Start.Column - 1;
+                        return VSConstants.S_OK;
+                    }
+
+                    public int Document(out string pbstrMkDocument) {
+                        pbstrMkDocument = _path;
+                        return VSConstants.S_OK;
+                    }
+
+                    public int HasHelp(out int pfHasHelp) {
+                        pfHasHelp = 0;
+                        return VSConstants.S_OK;
+                    }
+
+                    public int ImageListIndex(out int pIndex) {
+                        pIndex = 0;
+                        return VSConstants.E_NOTIMPL;
+                    }
+
+                    public int IsReadOnly(VSTASKFIELD field, out int pfReadOnly) {
+                        pfReadOnly = 1;
+                        return VSConstants.S_OK;
+                    }
+
+                    public int Line(out int piLine) {
+                        if (Span.Start.Line == 1 && Span.Start.Column == 1 && Span.Start.Index != 0) {
+                            // we don't have the line number calculated
+                            piLine = 0;
+                            return VSConstants.E_FAIL;
+                        }
+                        piLine = Span.Start.Line - 1;
+                        return VSConstants.S_OK;
+                    }
+
+                    public int NavigateTo() {
+                        try {
+                            if (Span.Start.Line == 1 && Span.Start.Column == 1 && Span.Start.Index != 0) {
+                                // we have just an absolute index, use that to naviagte
+                                PythonToolsPackage.NavigateTo(_path, Guid.Empty, Span.Start.Index);
+                            } else {
+                                PythonToolsPackage.NavigateTo(_path, Guid.Empty, Span.Start.Line - 1, Span.Start.Column - 1);
+                            }
+                            return VSConstants.S_OK;
+                        } catch (DirectoryNotFoundException) {
+                            // This may happen when the error was in a file that's located inside a .zip archive.
+                            // Let's walk the path and see if it is indeed the case.
+                            string path = _path;
+                            while (path != null) {
+                                if (File.Exists(path)) {
+                                    var ext = Path.GetExtension(path);
+                                    if (string.Equals(ext, ".zip", StringComparison.OrdinalIgnoreCase) || string.Equals(ext, ".egg", StringComparison.OrdinalIgnoreCase)) {
+                                        MessageBox.Show("Opening source files contained in .zip archives is not supported", "Cannot open file", MessageBoxButtons.OK, MessageBoxIcon.Information);
+                                        return VSConstants.S_FALSE;
+                                    }
+                                }
+                                path = Path.GetDirectoryName(path);
+                            }
+                            // If it failed for some other reason, let caller handle it.
+                            throw;
+                        }
+                    }
+
+                    public int NavigateToHelp() {
+                        return VSConstants.E_NOTIMPL;
+                    }
+
+                    public int OnDeleteTask() {
+                        return VSConstants.E_NOTIMPL;
+                    }
+
+                    public int OnFilterTask(int fVisible) {
+                        return VSConstants.E_NOTIMPL;
+                    }
+
+                    public int SubcategoryIndex(out int pIndex) {
+                        pIndex = 0;
+                        return VSConstants.E_NOTIMPL;
+                    }
+
+                    public int get_Checked(out int pfChecked) {
+                        pfChecked = 0;
+                        return VSConstants.S_OK;
+                    }
+
+                    public int get_Priority(VSTASKPRIORITY[] ptpPriority) {
+                        ptpPriority[0] = _isError ? VSTASKPRIORITY.TP_HIGH : VSTASKPRIORITY.TP_NORMAL;
+                        return VSConstants.S_OK;
+                    }
+
+                    public int get_Text(out string pbstrName) {
+                        pbstrName = Message;
+                        return VSConstants.S_OK;
+                    }
+
+                    public int put_Checked(int fChecked) {
+                        return VSConstants.E_NOTIMPL;
+                    }
+
+                    public int put_Priority(VSTASKPRIORITY tpPriority) {
+                        return VSConstants.E_NOTIMPL;
+                    }
+
+                    public int put_Text(string bstrName) {
+                        return VSConstants.E_NOTIMPL;
+                    }
+
+                    #endregion
+                }
+            }
+        }
+
+        #region IDisposable Members
+
+        public void Dispose() {
+            if (_taskProvider.IsValueCreated) {
+                _taskProvider.Value.UpdateTasks();
+            }
+
+            _analysisQueue.Stop();
+            lock (_contentsLock){
+                _pyAnalyzer.Interpreter.ModuleNamesChanged -= OnModulesChanged;
+                ((IDisposable)_pyAnalyzer).Dispose();
+            }
+        }
+
+        #endregion
+
+        internal void RemoveReference(ProjectAssemblyReference reference) {
+            lock (_contentsLock){
+                var interp = Interpreter;
+                if (interp != null) {
+                    interp.RemoveReference(reference);
+                }
+            }
+        }
+    }
+}