--- conflicted
+++ resolved
@@ -36,15 +36,9 @@
         private bool _checked = true;
         private static readonly char[] _whitespace = new[] { ' ', '\t', '\f' };
 
-<<<<<<< HEAD
-        public LocationPreviewItem(VsProjectAnalyzer analyzer, FilePreviewItem parent, AnalysisLocation locationInfo, VariableType type) {
-            Debug.Assert(locationInfo.Span.Start.Column >= 1, "Invalid location info (Column)");
-            Debug.Assert(locationInfo.Span.Start.Line >= 1, "Invalid location info (Line)");
-=======
         public LocationPreviewItem(VsProjectAnalyzer analyzer, FilePreviewItem parent, LocationInfo locationInfo, VariableType type) {
             Debug.Assert(locationInfo.StartColumn >= 1, "Invalid location info (Column)");
             Debug.Assert(locationInfo.StartLine >= 1, "Invalid location info (Line)");
->>>>>>> 41b1ce5c
             _parent = parent;
             Type = type;
             _text = string.Empty;
@@ -60,11 +54,7 @@
                 return;
             }
 
-<<<<<<< HEAD
-            var text = analysis.GetLine(locationInfo.Span.Start.Line);
-=======
             var text = analysis.GetLine(locationInfo.StartLine);
->>>>>>> 41b1ce5c
             if (string.IsNullOrEmpty(text)) {
                 return;
             }
@@ -99,11 +89,7 @@
             }
 
             _text = text.TrimStart(_whitespace);
-<<<<<<< HEAD
-            Line = locationInfo.Span.Start.Line;
-=======
             Line = locationInfo.StartLine;
->>>>>>> 41b1ce5c
             Column = start + 1;
             _span = new Span(start - (text.Length - _text.Length), length);
         }
@@ -116,11 +102,7 @@
                 throw new ArgumentNullException(nameof(origName));
             }
 
-<<<<<<< HEAD
-            start = loc.Span.Start.Column - 1;
-=======
             start = loc.StartColumn - 1;
->>>>>>> 41b1ce5c
             length = origName.Length;
             if (start < 0 || length <= 0) {
                 Debug.Fail("Invalid span for '{0}': [{1}..{2})".FormatInvariant(origName, start, start + length));
