﻿// Python Tools for Visual Studio
// Copyright(c) Microsoft Corporation
// All rights reserved.
//
// Licensed under the Apache License, Version 2.0 (the License); you may not use
// this file except in compliance with the License. You may obtain a copy of the
// License at http://www.apache.org/licenses/LICENSE-2.0
//
// THIS CODE IS PROVIDED ON AN  *AS IS* BASIS, WITHOUT WARRANTIES OR CONDITIONS
// OF ANY KIND, EITHER EXPRESS OR IMPLIED, INCLUDING WITHOUT LIMITATION ANY
// IMPLIED WARRANTIES OR CONDITIONS OF TITLE, FITNESS FOR A PARTICULAR PURPOSE,
// MERCHANTABLITY OR NON-INFRINGEMENT.
//
// See the Apache Version 2.0 License for specific language governing
// permissions and limitations under the License.

using System;
using System.Linq;
using System.Threading;
using Microsoft.PythonTools.Analysis;
using Microsoft.PythonTools.Infrastructure;
using Microsoft.PythonTools.Intellisense;
using Microsoft.VisualStudio.Imaging.Interop;
using Microsoft.VisualStudio.Language.Intellisense;

namespace Microsoft.PythonTools.Navigation.Peek {
    internal sealed class PythonPeekResultSource : IPeekResultSource {
        private readonly IPeekResultFactory _peekResultFactory;
        private readonly IAnalysisVariable[] _variables;

        public PythonPeekResultSource(IPeekResultFactory peekResultFactory, IAnalysisVariable[] variables) {
            _peekResultFactory = peekResultFactory ?? throw new ArgumentNullException(nameof(peekResultFactory));
            _variables = variables ?? throw new ArgumentNullException(nameof(variables));
        }

        public void FindResults(string relationshipName, IPeekResultCollection resultCollection, CancellationToken cancellationToken, IFindPeekResultsCallback callback) {
            if (resultCollection == null) {
                throw new ArgumentNullException(nameof(resultCollection));
            }

            if (!string.Equals(relationshipName, PredefinedPeekRelationships.Definitions.Name, StringComparison.OrdinalIgnoreCase)) {
                return;
            }

            foreach (var variable in _variables.Where(v => !string.IsNullOrEmpty(v.Location.FilePath))) {
                resultCollection.Add(CreateResult(variable));
            }
        }

        private IDocumentPeekResult CreateResult(IAnalysisVariable variable) {
            var fileName = PathUtils.GetFileOrDirectoryName(variable.Location.FilePath);

            var displayInfo = new PeekResultDisplayInfo2(
<<<<<<< HEAD
                label: string.Format("{0} - {1}", fileName, location.Span.Start),
                labelTooltip: location.FilePath,
=======
                label: string.Format("{0} - ({1}, {2})", fileName, variable.Location.StartLine, variable.Location.StartColumn),
                labelTooltip: variable.Location.FilePath,
>>>>>>> 41b1ce5c
                title: fileName,
                titleTooltip: variable.Location.FilePath,
                startIndexOfTokenInLabel: 0,
                lengthOfTokenInLabel: 0
            );

<<<<<<< HEAD
            var defSpan = location.DefinitionSpan ?? location.Span;
            return _peekResultFactory.Create(
                displayInfo,
                default(ImageMoniker),
                location.FilePath,
                defSpan.Start.Line - 1,
                defSpan.Start.Column - 1,
                defSpan.End.Line - 1,
                defSpan.End.Column - 1,
                location.Span.Start.Line - 1,
                location.Span.Start.Column - 1,
                location.Span.End.Line - 1,
                location.Span.End.Column - 1,
=======
            return _peekResultFactory.Create(
                displayInfo,
                default(ImageMoniker),
                variable.Location.FilePath,
                variable.DefinitionLocation.StartLine - 1,
                variable.DefinitionLocation.StartColumn - 1,
                (variable.DefinitionLocation.EndLine ?? variable.DefinitionLocation.StartLine) - 1,
                (variable.DefinitionLocation.EndColumn ?? variable.DefinitionLocation.StartColumn) - 1,
                variable.Location.StartLine - 1,
                variable.Location.StartColumn - 1,
                (variable.Location.EndLine ?? variable.Location.StartLine) - 1,
                (variable.Location.EndColumn ?? variable.Location.StartColumn) - 1,
>>>>>>> 41b1ce5c
                isReadOnly: false
            );
        }
    }
}<|MERGE_RESOLUTION|>--- conflicted
+++ resolved
@@ -51,34 +51,14 @@
             var fileName = PathUtils.GetFileOrDirectoryName(variable.Location.FilePath);
 
             var displayInfo = new PeekResultDisplayInfo2(
-<<<<<<< HEAD
-                label: string.Format("{0} - {1}", fileName, location.Span.Start),
-                labelTooltip: location.FilePath,
-=======
                 label: string.Format("{0} - ({1}, {2})", fileName, variable.Location.StartLine, variable.Location.StartColumn),
                 labelTooltip: variable.Location.FilePath,
->>>>>>> 41b1ce5c
                 title: fileName,
                 titleTooltip: variable.Location.FilePath,
                 startIndexOfTokenInLabel: 0,
                 lengthOfTokenInLabel: 0
             );
 
-<<<<<<< HEAD
-            var defSpan = location.DefinitionSpan ?? location.Span;
-            return _peekResultFactory.Create(
-                displayInfo,
-                default(ImageMoniker),
-                location.FilePath,
-                defSpan.Start.Line - 1,
-                defSpan.Start.Column - 1,
-                defSpan.End.Line - 1,
-                defSpan.End.Column - 1,
-                location.Span.Start.Line - 1,
-                location.Span.Start.Column - 1,
-                location.Span.End.Line - 1,
-                location.Span.End.Column - 1,
-=======
             return _peekResultFactory.Create(
                 displayInfo,
                 default(ImageMoniker),
@@ -91,7 +71,6 @@
                 variable.Location.StartColumn - 1,
                 (variable.Location.EndLine ?? variable.Location.StartLine) - 1,
                 (variable.Location.EndColumn ?? variable.Location.StartColumn) - 1,
->>>>>>> 41b1ce5c
                 isReadOnly: false
             );
         }
