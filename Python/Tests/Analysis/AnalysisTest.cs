--- conflicted
+++ resolved
@@ -51,11 +51,7 @@
         [TestCleanup]
         public void TestCleanup() {
             EndAnalysisLog();
-<<<<<<< HEAD
             TestEnvironmentImpl.TestCleanup();
-=======
-            AssertListener.ThrowUnhandled();
->>>>>>> a23b2803
         }
 
         #region Test Cases
