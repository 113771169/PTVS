// Python Tools for Visual Studio
// Copyright(c) Microsoft Corporation
// All rights reserved.
//
// Licensed under the Apache License, Version 2.0 (the License); you may not use
// this file except in compliance with the License. You may obtain a copy of the
// License at http://www.apache.org/licenses/LICENSE-2.0
//
// THIS CODE IS PROVIDED ON AN  *AS IS* BASIS, WITHOUT WARRANTIES OR CONDITIONS
// OF ANY KIND, EITHER EXPRESS OR IMPLIED, INCLUDING WITHOUT LIMITATION ANY
// IMPLIED WARRANTIES OR CONDITIONS OF TITLE, FITNESS FOR A PARTICULAR PURPOSE,
// MERCHANTABLITY OR NON-INFRINGEMENT.
//
// See the Apache Version 2.0 License for specific language governing
// permissions and limitations under the License.

using System;
using System.Collections.Generic;
using System.Diagnostics;
using System.IO;
using System.Linq;
using System.Text;
using System.Text.RegularExpressions;
using System.Threading;
using System.Threading.Tasks;
using Microsoft.PythonTools;
using Microsoft.PythonTools.Analysis;
using Microsoft.PythonTools.Analysis.Analyzer;
using Microsoft.PythonTools.Analysis.Infrastructure;
using Microsoft.PythonTools.Analysis.Values;
using Microsoft.PythonTools.Intellisense;
using Microsoft.PythonTools.Interpreter;
using Microsoft.PythonTools.Parsing;
using Microsoft.PythonTools.Parsing.Ast;
using Microsoft.Scripting.Utils;
using Microsoft.VisualStudio.TestTools.UnitTesting;
using TestUtilities;
using TestUtilities.Python;
using Assert = Microsoft.VisualStudio.TestTools.UnitTesting.Assert;
using CancellationTokens = Microsoft.PythonTools.Infrastructure.CancellationTokens;

namespace AnalysisTests {
    [TestClass]
    public partial class AnalysisTest : BaseAnalysisTest {
        [TestInitialize]
        public void TestInitialize() {
            StartAnalysisLog();
        }

        [TestCleanup]
        public void TestCleanup() {
            EndAnalysisLog();
            AssertListener.ThrowUnhandled();
        }

        #region Test Cases

        [TestMethod, Priority(0)]
        public void CheckInterpreterV2() {
            using (var interp = DefaultFactoryV2.CreateInterpreter()) {
                try {
                    interp.GetBuiltinType((BuiltinTypeId)(-1));
                    Assert.Fail("Expected KeyNotFoundException");
                } catch (KeyNotFoundException) {
                }
                var intType = interp.GetBuiltinType(BuiltinTypeId.Int);
                Assert.IsTrue(intType.ToString() != "");
            }
        }

        [TestMethod, Priority(0)]
        public void CheckInterpreterV3() {
            using (var interp = DefaultFactoryV3.CreateInterpreter()) {
                try {
                    interp.GetBuiltinType((BuiltinTypeId)(-1));
                    Assert.Fail("Expected KeyNotFoundException");
                } catch (KeyNotFoundException) {
                }
                var intType = interp.GetBuiltinType(BuiltinTypeId.Int);
                Assert.IsTrue(intType.ToString() != "");
            }
        }

        [TestMethod, Priority(0)]
        public void SpecialArgTypes() {
            var code = @"def f(*fob, **oar):
    pass
";
            var entry = ProcessTextV2(code);

            entry.AssertIsInstance("fob", code.IndexOf("pass"), BuiltinTypeId.Tuple);
            entry.AssertIsInstance("oar", code.IndexOf("pass"), BuiltinTypeId.Dict);

            code = @"def f(*fob):
    pass

f(42)
";
            entry = ProcessTextV2(code);

            entry.AssertIsInstance("fob", code.IndexOf("pass"), BuiltinTypeId.Tuple);
            entry.AssertIsInstance("fob[0]", code.IndexOf("pass"), BuiltinTypeId.Int);

            code = @"def f(*fob):
    pass

f(42, 'abc')
";
            entry = ProcessTextV2(code);

            entry.AssertIsInstance("fob", code.IndexOf("pass"), BuiltinTypeId.Tuple);
            entry.AssertIsInstance("fob[0]", code.IndexOf("pass"), BuiltinTypeId.Int, BuiltinTypeId.Str);
            entry.AssertIsInstance("fob[1]", code.IndexOf("pass"), BuiltinTypeId.Int, BuiltinTypeId.Str);

            code = @"def f(*fob):
    pass

f(42, 'abc')
f('abc', 42)
";
            entry = ProcessTextV2(code);

            entry.AssertIsInstance("fob", code.IndexOf("pass"), BuiltinTypeId.Tuple);
            entry.AssertIsInstance("fob[0]", code.IndexOf("pass"), BuiltinTypeId.Int, BuiltinTypeId.Str);
            entry.AssertIsInstance("fob[1]", code.IndexOf("pass"), BuiltinTypeId.Int, BuiltinTypeId.Str);

            code = @"def f(**oar):
    y = oar['fob']
    pass

f(x=42)
";
            entry = ProcessTextV2(code);

            entry.AssertIsInstance("oar", code.IndexOf("pass"), BuiltinTypeId.Dict);
            entry.AssertIsInstance("oar['fob']", code.IndexOf("pass"), BuiltinTypeId.Int);
            entry.AssertIsInstance("y", code.IndexOf("pass"), BuiltinTypeId.Int);


            code = @"def f(**oar):
    z = oar['fob']
    pass

f(x=42, y = 'abc')
";
            entry = ProcessTextV2(code);

            entry.AssertIsInstance("oar", code.IndexOf("pass"), BuiltinTypeId.Dict);
            entry.AssertIsInstance("oar['fob']", code.IndexOf("pass"), BuiltinTypeId.Int, BuiltinTypeId.Str);
            entry.AssertIsInstance("z", code.IndexOf("pass"), BuiltinTypeId.Int, BuiltinTypeId.Str);
        }

        [TestMethod, Priority(0)]
        public void TestPackageImportStar() {
            var analyzer = CreateAnalyzer(DefaultFactoryV3);

            var fob = analyzer.AddModule("fob", "from oar import *", "fob\\__init__.py");
            var oar = analyzer.AddModule("fob.oar", "from baz import *", "fob\\oar\\__init__.py");
            var baz = analyzer.AddModule("fob.oar.baz", "import quox\r\nfunc = quox.func");
            var quox = analyzer.AddModule("fob.oar.quox", "def func(): return 42");
            analyzer.ReanalyzeAll();

            analyzer.AssertDescription(fob, "func", "def fob.oar.quox.func() -> int");
            analyzer.AssertDescription(oar, "func", "def fob.oar.quox.func() -> int");
            analyzer.AssertDescription(baz, "func", "def fob.oar.quox.func() -> int");
            analyzer.AssertDescription(quox, "func", "def fob.oar.quox.func() -> int");
        }

        [TestMethod, Priority(0)]
        public void TestClassAssignSameName() {
            var text = @"x = 123

class A:
    x = x
    pass

class B:
    x = 3.1415
    x = x
";

            var entry = ProcessTextV2(text);

            entry.AssertIsInstance("x", BuiltinTypeId.Int);
            entry.AssertIsInstance("x", BuiltinTypeId.Int);
            entry.AssertIsInstance("x", BuiltinTypeId.Int);
            entry.AssertIsInstance("A.x", BuiltinTypeId.Int);

            // Arguably this should only be float, but since we don't support
            // definite assignment having both int and float is correct now.
            //
            // It also means we handle this case consistently:
            //
            // class B(object):
            //     if False:
            //         x = 3.1415
            //     x = x
            entry.AssertIsInstance("B.x", BuiltinTypeId.Int, BuiltinTypeId.Float);
        }

        [TestMethod, Priority(0)]
        public void TestFunctionAssignSameName() {
            var text = @"x = 123

def f():
    x = x
    return x

y = f()
";

            var entry = ProcessTextV2(text);

            entry.AssertIsInstance("x", BuiltinTypeId.Int);
            entry.AssertIsInstance("x", BuiltinTypeId.Int);
            entry.AssertIsInstance("x", BuiltinTypeId.Int);
            entry.AssertIsInstance("y", BuiltinTypeId.Int);
        }

        /// <summary>
        /// Binary operators should assume their result type
        /// https://pytools.codeplex.com/workitem/1575
        /// 
        /// Slicing should assume the incoming type
        /// https://pytools.codeplex.com/workitem/1581
        /// </summary>
        [TestMethod, Priority(0)]
        public void TestBuiltinOperatorsFallback() {
            var code = @"import array

slice = array.array('b', b'abcdef')[2:3]
add = array.array('b', b'abcdef') + array.array('b', b'fob')
";
            var entry = ProcessTextV2(code);

            AssertUtil.ContainsExactly(
                entry.GetTypes("slice", code.IndexOf("slice = ")).Select(x => x.Name),
                "array"
            );
            AssertUtil.ContainsExactly(
                entry.GetTypes("add", code.IndexOf("add = ")).Select(x => x.Name),
                "array"
            );
        }

        [TestMethod, Priority(0)]
        public void ExcessPositionalArguments() {
            var code = @"def f(a, *args):
    return args[0]

x = f('abc', 1)
y = f(1, 'abc')
z = f(None, 'abc', 1)
";
            var entry = ProcessTextV2(code);

            entry.AssertIsInstance("x", BuiltinTypeId.Int);
            entry.AssertIsInstance("y", BuiltinTypeId.Str);
            entry.AssertIsInstance("z", BuiltinTypeId.Str, BuiltinTypeId.Int);
        }

        [TestMethod, Priority(0)]
        public void ExcessNamedArguments() {
            var code = @"def f(a, **args):
    return args[a]

x = f(a='b', b=1)
y = f(a='c', c=1.3)
z = f(a='b', b='abc')
w = f(a='p', p=1, q='abc')
";
            var entry = ProcessTextV2(code);

            entry.AssertIsInstance("x", BuiltinTypeId.Int);
            entry.AssertIsInstance("y", BuiltinTypeId.Float);
            entry.AssertIsInstance("z", BuiltinTypeId.Str);
            entry.AssertIsInstance("w", BuiltinTypeId.Str, BuiltinTypeId.Int);
        }

        [TestMethod, Priority(0), Timeout(5000)]
        public void RecursiveListComprehensionV32() {
            var code = @"
def f(x):
    x = []
    x = [i for i in x]
    x = (i for i in x)
    f(x)
";


            ProcessText(code, PythonLanguageVersion.V32);
            // If we complete processing then we have succeeded
        }

        [TestMethod, Priority(0)]
        public void CartesianStarArgs() {
            var code = @"def f(a, **args):
    args['fob'] = a
    return args['fob']


x = f(42)
y = f('abc')";

            var entry = ProcessText(code);

            entry.AssertIsInstance("x", BuiltinTypeId.Int);
            entry.AssertIsInstance("y", BuiltinTypeId.Str);


            code = @"def f(a, **args):
    for i in xrange(2):
        if i == 1:
            return args['fob']
        else:
            args['fob'] = a

x = f(42)
y = f('abc')";

            entry = ProcessTextV2(code);

            entry.AssertIsInstance("x", BuiltinTypeId.Int);
            entry.AssertIsInstance("y", BuiltinTypeId.Str);
        }

        [TestMethod, Priority(0)]
        public void CartesianRecursive() {
            var code = @"def f(a, *args):
    f(a, args)
    return a


x = f(42)";

            var entry = ProcessTextV2(code);

            AssertUtil.Contains(entry.GetTypeIds("x"), BuiltinTypeId.Int);
        }

        [TestMethod, Priority(0)]
        public void CartesianSimple() {
            var code = @"def f(a):
    return a


x = f(42)
y = f('fob')";

            var entry = ProcessTextV2(code);

            entry.AssertIsInstance("x", BuiltinTypeId.Int);
            entry.AssertIsInstance("y", BuiltinTypeId.Str);
        }


        [TestMethod, Priority(0)]
        public void CartesianLocals() {
            var code = @"def f(a):
    b = a
    return b


x = f(42)
y = f('fob')";

            var entry = ProcessTextV2(code);

            entry.AssertIsInstance("x", BuiltinTypeId.Int);
            entry.AssertIsInstance("y", BuiltinTypeId.Str);
        }

        [TestMethod, Priority(0)]
        public void CartesianClosures() {
            var code = @"def f(a):
    def g():
        return a
    return g()


x = f(42)
y = f('fob')";

            var entry = ProcessTextV2(code);

            entry.AssertIsInstance("x", BuiltinTypeId.Int);
            entry.AssertIsInstance("y", BuiltinTypeId.Str);
        }

        [TestMethod, Priority(0)]
        public void CartesianContainerFactory() {
            var code = @"def list_fact(ctor):
    x = []
    for abc in xrange(10):
        x.append(ctor(abc))
    return x


a = list_fact(int)[0]
b = list_fact(str)[0]
";

            var entry = ProcessTextV2(code);

            entry.AssertIsInstance("a", BuiltinTypeId.Int);
            entry.AssertIsInstance("b", BuiltinTypeId.Str);
        }

        [TestMethod, Priority(0)]
        public void CartesianLocalsIsInstance() {
            var code = @"def f(a, c):
    if isinstance(c, int):
        b = a
        return b
    else:
        b = a
        return b


x = f(42, 'oar')
y = f('fob', 'oar')";

            var entry = ProcessTextV2(code);

            entry.AssertIsInstance("x", BuiltinTypeId.Int);
            entry.AssertIsInstance("y", BuiltinTypeId.Str);
        }

//        [TestMethod, Priority(0)]
//        public void CartesianMerge() {
//            var limits = GetLimits();
//            // Ensure we include enough calls
//            var callCount = limits.CallDepth * limits.DecreaseCallDepth + 1;
//            var code = new StringBuilder(@"def f(a):
//    return g(a)

//def g(b):
//    return h(b)

//def h(c):
//    return c

//");
//            for (int i = 0; i < callCount; ++i) {
//                code.AppendLine("x = g(123)");
//            }
//            code.AppendLine("y = f(3.1415)");

//            var text = code.ToString();
//            Console.WriteLine(text);
//            var entry = ProcessTextV2(text);

//            entry.AssertIsInstance("x", BuiltinTypeId.Int, BuiltinTypeId.Float);
//            entry.AssertIsInstance("y", BuiltinTypeId.Int, BuiltinTypeId.Float);
//        }

        [TestMethod, Priority(0)]
        public void ImportAs() {
            var entry = ProcessTextV3(@"import sys as s, array as a");

            AssertUtil.Contains(entry.GetMemberNames("s"), "winver");
            AssertUtil.Contains(entry.GetMemberNames("a"), "ArrayType");

            entry = ProcessTextV3(@"import sys as s");
            AssertUtil.Contains(entry.GetMemberNames("s"), "winver");
        }

        [TestMethod, Priority(0)]
        public void DictionaryKeyValues() {
            var code = @"x = {'abc': 42, 'oar': 'baz'}

i = x['abc']
s = x['oar']
";
            var entry = ProcessTextV2(code);

            entry.AssertIsInstance("i", BuiltinTypeId.Int);
            entry.AssertIsInstance("s", BuiltinTypeId.Str);
        }

        [TestMethod, Priority(0)]
        public void RecursiveLists() {
            var code = @"x = []
x.append(x)

y = []
y.append(y)

def f(a):
    return a[0]

x2 = f(x)
y2 = f(y)
";
            var entry = ProcessTextV2(code);

            entry.AssertIsInstance("x", BuiltinTypeId.List);
            entry.AssertIsInstance("y", BuiltinTypeId.List);
            entry.AssertIsInstance("x2", BuiltinTypeId.List);
            entry.AssertIsInstance("y2", BuiltinTypeId.List);
        }

        [TestMethod, Priority(0)]
        public void RecursiveDictionaryKeyValues() {
            var code = @"x = {'abc': 42, 'oar': 'baz'}
x['abc'] = x
x[x] = 'abc'

i = x['abc']
s = x['abc']['abc']['abc']['oar']
t = x[x]
";
            var entry = ProcessTextV2(code);

            entry.AssertIsInstance("i", BuiltinTypeId.Int, BuiltinTypeId.Dict);
            entry.AssertIsInstance("s", BuiltinTypeId.Str);
            entry.AssertIsInstance("t", BuiltinTypeId.Str);

            code = @"x = {'y': None, 'value': 123 }
y = { 'x': x, 'value': 'abc' }
x['y'] = y

i = x['y']['x']['value']
s = y['x']['y']['value']
";
            entry = ProcessTextV2(code);

            entry.AssertIsInstance("i", BuiltinTypeId.Int);
            entry.AssertIsInstance("s", BuiltinTypeId.Str);
        }

        [TestMethod, Priority(0)]
        public void RecursiveTuples() {
            var code = @"class A(object):
    def __init__(self):
        self.top = None

    def fn(self, x, y):
        top = self.top
        if x > y:
            self.fn(y, x)
            return
        self.top = x, y, top

    def pop(self):
        self.top = self.top[2]

    def original(self, item=None):
        if item == None:
            item = self.top
        if item[2] != None:
            self.original(item[2])

        x, y, _ = item

a=A()
a.fn(1, 2)
a.fn(3, 4)
a.fn(5, 6)
a.fn(7, 8)
a.fn(9, 10)
a.fn(11, 12)
a.fn(13, 14)
x1, y1, _1 = a.top
a.original()
";
            for (int retries = 100; retries > 0; --retries) {
                var entry = ProcessTextV2(code);

                var expectedIntType1 = new[] { BuiltinTypeId.Int };
                var expectedIntType2 = new[] { BuiltinTypeId.Int };
                var expectedTupleType1 = new[] { BuiltinTypeId.Tuple, BuiltinTypeId.NoneType };
                var expectedTupleType2 = new[] { BuiltinTypeId.Tuple, BuiltinTypeId.NoneType };
                if (this is StdLibAnalysisTest) {
                    expectedIntType1 = new BuiltinTypeId[0];
                    expectedIntType2 = new BuiltinTypeId[0];
                    expectedTupleType1 = new[] { BuiltinTypeId.NoneType };
                }

                entry.AssertIsInstance("x1", expectedIntType1);
                entry.AssertIsInstance("y1", expectedIntType1);
                entry.AssertIsInstance("_1", expectedTupleType1);
                entry.AssertIsInstance("item", code.IndexOf("x, y, _"), expectedTupleType1);
                entry.AssertIsInstance("x", code.IndexOf("x, y, _"), expectedIntType2);
                entry.AssertIsInstance("y", code.IndexOf("x, y, _"), expectedIntType2);
                entry.AssertIsInstance("_", code.IndexOf("x, y, _"), expectedTupleType2);
                entry.AssertIsInstance("self.top", code.IndexOf("x, y, _"), expectedTupleType2);
            }
        }

        [TestMethod, Priority(0)]
        public void RecursiveSequences() {
            var code = @"
x = []
x.append(x)
x.append(1)
x.append(3.14)
x.append('abc')
x.append(x)
y = x[0]
";
            var entry = ProcessTextV2(code);

            // Completing analysis is the main test, but we'll also ensure that
            // the right types are in the list.

            entry.AssertIsInstance("y", BuiltinTypeId.List, BuiltinTypeId.Int, BuiltinTypeId.Float, BuiltinTypeId.Str);
        }

        [TestMethod, Priority(0)]
        public void CombinedTupleSignatures() {
            var code = @"def a():
    if x:
        return (1, True)
    elif y:
        return (1, True)
    else:
        return (2, False)

x = a()
";
            var entry = ProcessTextV2(code);

            var func = entry.GetValue<FunctionInfo>("a");
            var rts = string.Join("", FunctionInfo.GetReturnTypeString(func.GetReturnValue).Select(kv => kv.Value));
            Assert.AreEqual(" -> tuple", rts);
        }

        [TestMethod, Priority(0)]
        public void ImportStar() {
            var entry = ProcessText(@"
from nt import *
            ");

            var members = entry.GetMemberNames("", 1);

            AssertUtil.Contains(members, "abort");

            entry = ProcessText(@"");

            // make sure abort hasn't become a builtin, if so this test needs to be updated
            // with a new name
            if (entry.GetMemberNames("", 1).Contains("abort")) {
                Assert.Fail("abort has become a builtin, or a clean module includes it for some reason");
            }
        }

        [TestMethod, Priority(0)]
        public void ImportTrailingComma() {
            var entry = ProcessText(@"
import nt,
            ", allowParseErrors: true);

            var members = entry.GetMemberNames("nt", 1);

            AssertUtil.Contains(members, "abort");
        }

        [TestMethod, Priority(0)]
        public void ImportStarCorrectRefs() {
            var text1 = @"
from mod2 import *

a = D()
";

            var text2 = @"
class D(object):
    pass
";

            var state = CreateAnalyzer(DefaultFactoryV3);
            var mod1 = state.AddModule("mod1", text1);
            var mod2 = state.AddModule("mod2", text2);
            state.WaitForAnalysis(CancellationTokens.After15s);

            state.AssertReferences(mod2, "D", 0,
                new VariableLocation(2, 7, VariableType.Definition, "mod2"),
                new VariableLocation(4, 5, VariableType.Reference, "mod1")
            );
        }


        [TestMethod, Priority(0)]
        public void MutatingReferences() {
            var text1 = @"
import mod2

class C(object):
    def SomeMethod(self):
        pass

mod2.D(C())
";

            var text2 = @"
class D(object):
    def __init__(self, value):
        self.value = value
        self.value.SomeMethod()
";

            var state = CreateAnalyzer(DefaultFactoryV3);
            var mod1 = state.AddModule("mod1", text1);
            var mod2 = state.AddModule("mod2", text2);
            state.WaitForAnalysis();

            state.AssertReferences(mod1, "SomeMethod", text1.IndexOf("SomeMethod"),
                new VariableLocation(5, 9, VariableType.Definition),
                new VariableLocation(5, 20, VariableType.Reference)
            );

            // mutate 1st file
            text1 = text1.Substring(0, text1.IndexOf("    def")) + Environment.NewLine + text1.Substring(text1.IndexOf("    def"));
            state.UpdateModule(mod1, text1);
            state.WaitForAnalysis();

            state.AssertReferences(mod1, "SomeMethod", text1.IndexOf("SomeMethod"),
                new VariableLocation(6, 9, VariableType.Definition),
                new VariableLocation(5, 20, VariableType.Reference)
            );

            // mutate 2nd file
            text2 = Environment.NewLine + text2;
            state.UpdateModule(mod2, text2);
            state.UpdateModule(mod1, null);
            state.ReanalyzeAll();

            state.AssertReferences(mod1, "SomeMethod", text1.IndexOf("SomeMethod"),
                new VariableLocation(6, 9, VariableType.Definition),
                new VariableLocation(6, 20, VariableType.Reference)
            );
        }

        [TestMethod, Priority(0)]
        public void MutatingCalls() {
            var text1 = @"
def f(abc):
    return abc
";

            var text2 = @"
import mod1
z = mod1.f(42)
";

            var state = CreateAnalyzer(DefaultFactoryV3);
            var mod1 = state.AddModule("mod1", text1);
            var mod2 = state.AddModule("mod2", text2);
            state.WaitForAnalysis();

            state.AssertIsInstance(mod2, "z", BuiltinTypeId.Int);
            state.AssertIsInstance(mod1, "abc", text1.IndexOf("return abc"), BuiltinTypeId.Int);

            // change caller in text2
            text2 = @"
import mod1
z = mod1.f('abc')
";
            state.UpdateModule(mod2, text2);
            state.UpdateModule(mod1, null);
            state.WaitForAnalysis();

            state.AssertIsInstance(mod2, "z", BuiltinTypeId.Str);
            state.AssertIsInstance(mod1, "abc", text1.IndexOf("return abc"), BuiltinTypeId.Str);
        }

        /* Doesn't pass, we don't have a way to clear the assignments across modules...
        [TestMethod, Priority(0)]
        public void MutatingVariables() {
            using (var state = PythonAnalyzer.CreateSynchronously(InterpreterFactory, Interpreter)) {

                var text1 = @"
print(x)
";

                var text2 = @"
import mod1
mod1.x = x
";


                var text3 = @"
import mod2
mod2.x = 42
";
                var mod1 = state.AddModule("mod1", "mod1", null);
                Prepare(mod1, GetSourceUnit(text1, "mod1"));
                var mod2 = state.AddModule("mod2", "mod2", null);
                Prepare(mod2, GetSourceUnit(text2, "mod2"));
                var mod3 = state.AddModule("mod3", "mod3", null);
                Prepare(mod3, GetSourceUnit(text3, "mod3"));

                mod3.Analyze(CancellationToken.None);
                mod2.Analyze(CancellationToken.None);
                mod1.Analyze(CancellationToken.None);

                state.AnalyzeQueuedEntries(CancellationToken.None);

                AssertUtil.ContainsExactly(
                    mod1.Analysis.GetDescriptionsByIndex("x", text1.IndexOf("x")),
                    "int"
                );
                
                text3 = @"
import mod2
mod2.x = 'abc'
";

                Prepare(mod3, GetSourceUnit(text3, "mod3"));
                mod3.Analyze(CancellationToken.None);
                state.AnalyzeQueuedEntries(CancellationToken.None);
                state.AnalyzeQueuedEntries(CancellationToken.None);

                AssertUtil.ContainsExactly(
                    mod1.Analysis.GetDescriptionsByIndex("x", text1.IndexOf("x")),
                    "str"
                );
            }
        }
        */

        [TestMethod, Priority(0)]
        public void PrivateMembers() {
            string code = @"
class C:
    def __init__(self):
        self._C__X = 'abc'	# Completions here should only ever show __X
        self.__X = 42

class D(C):
    def __init__(self):        
        print(self)		# self. here shouldn't have __X or _C__X (could be controlled by Text Editor->Python->general->Hide advanced members to show _C__X)
";
            var entry = ProcessTextV2(code);

            entry.AssertHasAttrExact("self", code.IndexOf("_C__X"), "__X", "__init__", "__doc__", "__class__");
            entry.AssertHasAttrExact("self", code.IndexOf("print"), "_C__X", "__init__", "__doc__", "__class__");

            code = @"
class C(object):
    def __init__(self):
        self.f(_C__A = 42)		# sig help should be _C__A
    
    def f(self, __A):
        pass


class D(C):
    def __init__(self):
        marker
        self.f(_C__A=42)		# sig help should be _C__A
";
            entry = ProcessTextV2(code);

            entry.AssertHasParameters("self.f", code.IndexOf("self.f"), "_C__A");
            entry.AssertHasParameters("self.f", code.IndexOf("marker"), "_C__A");

            code = @"
class C(object):
    def __init__(self):
        self.__f(_C__A = 42)		# member should be __f

    def __f(self, __A):
        pass


class D(C):
    def __init__(self):
        marker
        self._C__f(_C__A=42)		# member should be _C__f

";

            entry = ProcessTextV2(code);
            entry.AssertHasAttr("self", code.IndexOf("self.__f"), "__f", "__init__");
            entry.AssertHasAttr("self", code.IndexOf("marker"), "_C__f", "__init__");

            code = @"
class C(object):
    __FOB = 42

    def f(self):
        abc = C.__FOB  # Completion should work here


xyz = C._C__FOB  # Advanced members completion should work here
";
            entry = ProcessTextV2(code);
            entry.AssertHasAttr("C", code.IndexOf("abc = "), "__FOB", "f");
            entry.AssertHasAttr("C", code.IndexOf("xyz = "), "_C__FOB", "f");

        }

        [TestMethod, Priority(0)]
        public void BaseInstanceVariable() {
            var code = @"
class C:
    def __init__(self):
        self.abc = 42


class D(C):
    def __init__(self):        
        self.fob = self.abc
";

            var entry = ProcessTextV2(code);
            entry.AssertHasAttrExact("self.fob", code.IndexOf("self.fob"), entry.IntMembers);
            entry.AssertHasAttr("self", code.IndexOf("self.fob"), "abc");
        }

        [TestMethod, Priority(0)]
        public void Mro() {
            // Successful: MRO is A B C D E F object
            var code = @"
O = object
class F(O): pass
class E(O): pass
class D(O): pass
class C(D,F): pass
class B(D,E): pass
class A(B,C): pass

a = A()
";

            var entry = ProcessTextV2(code);

            var clsA = entry.GetValue<ClassInfo>("A");
            var mroA = clsA.Mro.SelectMany(ns => ns.Select(n => n.ShortDescription)).ToList();
            AssertUtil.ContainsExactly(mroA, "A", "B", "C", "D", "E", "F", "type object");

            // Unsuccessful: cannot order X and Y
            code = @"
O = object
class X(O): pass
class Y(O): pass
class A(X, Y): pass
class B(Y, X): pass
class C(A, B): pass

c = C()
";

            entry = ProcessTextV2(code);

            var clsC = entry.GetValue<ClassInfo>("C");
            Assert.IsFalse(clsC._mro.IsValid);

            // Unsuccessful: cannot order F and E
            code = @"
class F(object): remember2buy='spam'
class E(F): remember2buy='eggs'
class G(F,E): pass
G.remember2buy
";

            entry = ProcessTextV2(code);
            var clsG = entry.GetValue<ClassInfo>("G");
            Assert.IsFalse(clsG._mro.IsValid);


            // Successful: exchanging bases of G fixes the ordering issue
            code = @"
class F(object): remember2buy='spam'
class E(F): remember2buy='eggs'
class G(E,F): pass
G.remember2buy
";

            entry = ProcessTextV2(code);
            clsG = entry.GetValue<ClassInfo>("G");
            var mroG = clsG.Mro.SelectMany(ns => ns.Select(n => n.ShortDescription)).ToList();
            AssertUtil.ContainsExactly(mroG, "G", "E", "F", "type object");

            // Successful: MRO is Z K1 K2 K3 D A B C E object
            code = @"
class A(object): pass
class B(object): pass
class C(object): pass
class D(object): pass
class E(object): pass
class K1(A,B,C): pass
class K2(D,B,E): pass
class K3(D,A):   pass
class Z(K1,K2,K3): pass
z = Z()
";

            entry = ProcessTextV2(code);
            var clsZ = entry.GetValue<ClassInfo>("Z");
            Assert.IsNotNull(clsZ);
            var mroZ = clsZ.Mro.SelectMany(ns => ns.Select(n => n.ShortDescription)).ToList();
            AssertUtil.ContainsExactly(mroZ, "Z", "K1", "K2", "K3", "D", "A", "B", "C", "E", "type object");

            // Successful: MRO is Z K1 K2 K3 D A B C E object
            code = @"
class A(int): pass
class B(float): pass
class C(str): pass
z = None
";

            entry = ProcessTextV2(code);
            clsA = entry.GetValue<ClassInfo>("A");
            mroA = clsA.Mro.SelectMany(ns => ns.Select(n => n.ShortDescription)).ToList();
            AssertUtil.ContainsExactly(mroA, "A", "type int", "type object");

            var clsB = entry.GetValue<ClassInfo>("B");
            var mroB = clsB.Mro.SelectMany(ns => ns.Select(n => n.ShortDescription)).ToList();
            AssertUtil.ContainsExactly(mroB, "B", "type float", "type object");

            clsC = entry.GetValue<ClassInfo>("C");
            var mroC = clsC.Mro.SelectMany(ns => ns.Select(n => n.ShortDescription)).ToList();
            AssertUtil.ContainsExactly(mroC, "C", "type str", "type basestring", "type object");

            entry = ProcessTextV3(code);
            clsA = entry.GetValue<ClassInfo>("A");
            mroA = clsA.Mro.SelectMany(ns => ns.Select(n => n.ShortDescription)).ToList();
            AssertUtil.ContainsExactly(mroA, "A", "type int", "type object");

            clsB = entry.GetValue<ClassInfo>("B");
            mroB = clsB.Mro.SelectMany(ns => ns.Select(n => n.ShortDescription)).ToList();
            AssertUtil.ContainsExactly(mroB, "B", "type float", "type object");

            clsC = entry.GetValue<ClassInfo>("C");
            mroC = clsC.Mro.SelectMany(ns => ns.Select(n => n.ShortDescription)).ToList();
            AssertUtil.ContainsExactly(mroC, "C", "type str", "type object");
        }

        [TestMethod, Priority(0)]
        public void ImportStarMro() {
            PermutedTest(
                "mod",
                new[] {
                    @"
class Test_test1(object):
    def test_A(self):
        pass
",
 @"from mod1 import *

class Test_test2(Test_test1):
    def test_newtest(self):pass"
                },
                entry => {
                    var mro = entry.GetValue<ClassInfo>(entry.Modules["mod2"], "Test_test2").Mro.ToArray();
                    AssertUtil.AreEqual(mro.Select(m => m.First().Name), "Test_test2", "Test_test1", "object");
                }
            );
        }

        [TestMethod, Priority(0)]
        public void Iterator() {
            var entry = ProcessText(@"
A = [1, 2, 3]
B = 'abc'
C = [1.0, 'a', 3]

iA = iter(A)
iB = iter(B)
iC = iter(C)
", PythonLanguageVersion.V27);

            entry.AssertIsInstance("iA", BuiltinTypeId.ListIterator);
            entry.AssertIsInstance("B", BuiltinTypeId.Str);
            entry.AssertIsInstance("iB", BuiltinTypeId.StrIterator);
            entry.AssertIsInstance("iC", BuiltinTypeId.ListIterator);

            entry = ProcessText(@"
A = [1, 2, 3]
B = 'abc'
C = [1.0, 'a', 3]

iA = A.__iter__()
iB = B.__iter__()
iC = C.__iter__()
", PythonLanguageVersion.V27);

            entry.AssertIsInstance("iA", BuiltinTypeId.ListIterator);
            entry.AssertIsInstance("B", BuiltinTypeId.Str);
            entry.AssertIsInstance("iB", BuiltinTypeId.StrIterator);
            entry.AssertIsInstance("iC", BuiltinTypeId.ListIterator);


            entry = ProcessText(@"
A = [1, 2, 3]
B = 'abc'
C = [1.0, 'a', 3]

iA, iB, iC = A.__iter__(), B.__iter__(), C.__iter__()
a = iA.next()
b = next(iB)
_next = next
c = _next(iC)
", PythonLanguageVersion.V27);

            entry.AssertIsInstance("a", BuiltinTypeId.Int);
            entry.AssertIsInstance("b", BuiltinTypeId.Str);
            entry.AssertIsInstance("c", BuiltinTypeId.Int, BuiltinTypeId.Str, BuiltinTypeId.Float);

            if (SupportsPython3) {
                entry = ProcessText(@"
A = [1, 2, 3]
B = 'abc'
C = [1.0, 'a', 3]

iA, iB, iC = A.__iter__(), B.__iter__(), C.__iter__()
a = iA.__next__()
b = next(iB)
_next = next
c = _next(iC)
", PythonLanguageVersion.V30);

                entry.AssertIsInstance("a", BuiltinTypeId.Int);
                entry.AssertIsInstance("b", BuiltinTypeId.Unicode);
                entry.AssertIsInstance("c", BuiltinTypeId.Int, BuiltinTypeId.Unicode, BuiltinTypeId.Float);
            }

            entry = ProcessText(@"
iA = iter(lambda: 1, 2)
iB = iter(lambda: 'abc', None)
iC = iter(lambda: 1, 'abc')

a = next(iA)
b = next(iB)
c = next(iC)
", PythonLanguageVersion.V27);

            entry.AssertIsInstance("a", BuiltinTypeId.Int);
            entry.AssertIsInstance("b", BuiltinTypeId.Str);
            entry.AssertIsInstance("c", BuiltinTypeId.Int);

            if (SupportsPython3) {
                entry = ProcessText(@"
iA = iter(lambda: 1, 2)
iB = iter(lambda: 'abc', None)
iC = iter(lambda: 1, 'abc')

a = next(iA)
b = next(iB)
c = next(iC)
", PythonLanguageVersion.V30);

                entry.AssertIsInstance("a", BuiltinTypeId.Int);
                entry.AssertIsInstance("b", BuiltinTypeId.Unicode);
                entry.AssertIsInstance("c", BuiltinTypeId.Int);
            }
        }

        [TestMethod, Priority(0)]
        public void Generator2x() {
            var entry = ProcessText(@"
def f():
    yield 1
    yield 2
    yield 3

a = f()
b = a.next()

for c in f():
    print c
d = a.__next__()
            ", PythonLanguageVersion.V27);

            entry.AssertIsInstance("a", BuiltinTypeId.Generator);
            entry.AssertIsInstance("b", BuiltinTypeId.Int);
            entry.AssertIsInstance("c", BuiltinTypeId.Int);
            AssertUtil.ContainsExactly(entry.GetTypeIds("d", 1));

            entry = ProcessText(@"
def f(x):
    yield x

a1 = f(42)
b1 = a1.next()
a2 = f('abc')
b2 = a2.next()

for c in f():
    print c
d = a1.__next__()
            ", PythonLanguageVersion.V27);

            entry.AssertIsInstance("a1", BuiltinTypeId.Generator);
            entry.AssertIsInstance("b1", BuiltinTypeId.Int);
            entry.AssertIsInstance("a2", BuiltinTypeId.Generator);
            entry.AssertIsInstance("b2", BuiltinTypeId.Str);
            AssertUtil.ContainsExactly(entry.GetTypeIds("c", 1));
            AssertUtil.ContainsExactly(entry.GetTypeIds("d", 1));

            var text = @"
def f():
    yield 1
    x = yield 2

a = f()
b = a.next()
c = a.send('abc')
d = a.__next__()";
            entry = ProcessText(text, PythonLanguageVersion.V27);

            entry.AssertIsInstance("a", BuiltinTypeId.Generator);
            entry.AssertIsInstance("b", BuiltinTypeId.Int);
            entry.AssertIsInstance("c", BuiltinTypeId.Int);
            AssertUtil.ContainsExactly(entry.GetTypeIds("d", 1));
        }

        [TestMethod, Priority(0)]
        public void Generator3x() {
            var entry = ProcessTextV3(@"
def f():
    yield 1
    yield 2
    yield 3

a = f()
b = a.__next__()

for c in f():
    print(c)

d = a.next()");

            entry.AssertIsInstance("a", BuiltinTypeId.Generator);
            entry.AssertIsInstance("b", BuiltinTypeId.Int);
            entry.AssertIsInstance("c", BuiltinTypeId.Int);
            entry.AssertIsInstance("d");

            entry = ProcessTextV3(@"
def f(x):
    yield x

a1 = f(42)
b1 = a1.__next__()
a2 = f('abc')
b2 = a2.__next__()

for c in f(42):
    print(c)
d = a1.next()");

            entry.AssertIsInstance("a1", BuiltinTypeId.Generator);
            entry.AssertIsInstance("b1", BuiltinTypeId.Int);
            entry.AssertIsInstance("a2", BuiltinTypeId.Generator);
            entry.AssertIsInstance("b2", BuiltinTypeId.Str);
            entry.AssertIsInstance("c", BuiltinTypeId.Int);
            entry.AssertIsInstance("d");

            var text = @"
def f():
    yield 1
    x = yield 2

a = f()
b = a.__next__()
c = a.send('abc')
d = a.next()";
            entry = ProcessTextV3(text);

            entry.AssertIsInstance("a", BuiltinTypeId.Generator);
            entry.AssertIsInstance("b", BuiltinTypeId.Int);
            entry.AssertIsInstance("c", BuiltinTypeId.Int);
            entry.AssertIsInstance("x", text.IndexOf("x ="), BuiltinTypeId.Str);
            entry.AssertIsInstance("d");
        }

        [TestMethod, Priority(0)]
        public void GeneratorDelegation() {
            if (!SupportsPython3) {
                // IronPython does not yet support yield from.
                return;
            }

            var text = @"
def f():
    yield 1
    yield 2
    yield 3
    return 3.14

def g():
    x = yield from f()

a = g()
a2 = iter(a)
b = next(a)

for c in g():
    print(c)
";
            var entry = ProcessTextV3(text);

            entry.AssertIsInstance("a", BuiltinTypeId.Generator);
            entry.AssertIsInstance("a2", BuiltinTypeId.Generator);
            entry.AssertIsInstance("b", BuiltinTypeId.Int);
            entry.AssertIsInstance("c", BuiltinTypeId.Int);
            entry.AssertIsInstance("x", text.IndexOf("x ="), BuiltinTypeId.Float);

            text = @"
def f(x):
    yield from x

a = f([42, 1337])
b = a.__next__()

#for c in f([42, 1337]):
#    print(c)
";
            entry = ProcessTextV3(text);

            entry.AssertIsInstance("a", BuiltinTypeId.Generator);
            entry.AssertIsInstance("b", BuiltinTypeId.Int);
            //entry.AssertIsInstance("c",  BuiltinTypeId.Int);

            text = @"
def g():
    yield 1
    x = yield 2

def f(fn):
    yield from fn()

a = f(g)
b = a.__next__()
c = a.send('abc')
";
            entry = ProcessTextV3(text);

            entry.AssertIsInstance("a", BuiltinTypeId.Generator);
            entry.AssertIsInstance("b", BuiltinTypeId.Int);
            entry.AssertIsInstance("c", BuiltinTypeId.Int);
            entry.AssertIsInstance("x", text.IndexOf("x ="), BuiltinTypeId.Str);

            text = @"
def g():
    yield 1
    return 'abc'

def f(fn):
    x = yield from fn()

a = f(g)
b = a.__next__()
";
            entry = ProcessTextV3(text);

            entry.AssertIsInstance("a", BuiltinTypeId.Generator);
            entry.AssertIsInstance("b", BuiltinTypeId.Int);
            entry.AssertIsInstance("x", text.IndexOf("x ="), BuiltinTypeId.Str);

            text = @"
def g():
    yield 1
    return 'abc', 1.5

def h(fn):
    return (yield from fn())

def f(fn):
    x, y = yield from h(fn)

a = f(g)
b = next(a)
";
            entry = ProcessTextV3(text);

            entry.AssertIsInstance("a", BuiltinTypeId.Generator);
            entry.AssertIsInstance("b", BuiltinTypeId.Int);
            entry.AssertIsInstance("x", text.IndexOf("x, y ="), BuiltinTypeId.Str);
            entry.AssertIsInstance("y", text.IndexOf("x, y ="), BuiltinTypeId.Float);
        }


        [TestMethod, Priority(0)]
        public void ListComprehensions() {/*
            var entry = ProcessText(@"
x = [2,3,4]
y = [a for a in x]
z = y[0]
            ");

            AssertUtil.ContainsExactly(entry.GetTypesFromName("z", 0), IntType);*/

            string text = @"
def f(abc):
    print abc

[f(x) for x in [2,3,4]]
";

            var entry = ProcessText(text);

            entry.AssertReferences("f", new VariableLocation(2, 5, VariableType.Definition), new VariableLocation(5, 2, VariableType.Reference));
        }

        [TestMethod, Priority(0)]
        public void LambdaInComprehension() {
            var text = "x = [(lambda a:[a**i for i in range(a+1)])(j) for j in range(5)]";

            var entry = ProcessText(text, PythonLanguageVersion.V33);
            entry.AssertIsInstance("x", BuiltinTypeId.List);

            entry = ProcessText(text, PythonLanguageVersion.V30);
            entry.AssertIsInstance("x", BuiltinTypeId.List);

            entry = ProcessText(text, PythonLanguageVersion.V27);
            entry.AssertIsInstance("x", BuiltinTypeId.List);
        }

        [TestMethod, Priority(0)]
        public void Comprehensions() {
            var text = @"
x = 10; g = (i for i in range(x)); x = 5
x = 10; t = False; g = ((i,j) for i in range(x) if t for j in range(x))
x = 5; t = True;
[(i,j) for i in range(10) for j in range(5)]
[ x for x in range(10) if x % 2 if x % 3 ]
list(x for x in range(10) if x % 2 if x % 3)
[x for x, in [(4,), (5,), (6,)]]
list(x for x, in [(7,), (8,), (9,)])
";
            var entry = ProcessText(text, PythonLanguageVersion.V27);
            Assert.IsNotNull(entry);

            entry = ProcessText(text, PythonLanguageVersion.V32);
            Assert.IsNotNull(entry);
        }

        [TestMethod, Priority(0)]
        public void ExecReferences() {
            string text = @"
a = {}
b = """"
exec b in a
";

            var entry = ProcessTextV2(text);

            entry.AssertReferences("a", new VariableLocation(2, 1, VariableType.Definition), new VariableLocation(4, 11, VariableType.Reference));
            entry.AssertReferences("b", new VariableLocation(3, 1, VariableType.Definition), new VariableLocation(4, 6, VariableType.Reference));
        }

        [TestMethod, Priority(0)]
        public void PrivateMemberReferences() {
            string text = @"
class C:
    def __x(self):
        pass

    def y(self):
        self.__x()
";

            var entry = ProcessTextV2(text);

            entry.AssertReferences("self.__x", text.IndexOf("self.__"), new VariableLocation(3, 9, VariableType.Definition), new VariableLocation(7, 14, VariableType.Reference));
        }

        [TestMethod, Priority(0)]
        public void GeneratorComprehensions() {
            var text = @"
x = [2,3,4]
y = (a for a in x)
for z in y:
    print z
";

            var entry = ProcessTextV2(text);
            entry.AssertIsInstance("z", BuiltinTypeId.Int);

            text = @"
x = [2,3,4]
y = (a for a in x)

def f(iterable):
    for z in iterable:
        print z

f(y)
";

            entry = ProcessTextV2(text);
            entry.AssertIsInstance("z", text.IndexOf("print "), BuiltinTypeId.Int);

            text = @"
x = [True, False, None]

def f(iterable):
    result = None
    for i in iterable:
        if i:
            result = i
    return result

y = f(i for i in x)
";

            entry = ProcessTextV2(text);
            entry.AssertIsInstance("y", BuiltinTypeId.Bool, BuiltinTypeId.NoneType);


            text = @"
def f(abc):
    print abc

(f(x) for x in [2,3,4])
";

            entry = ProcessTextV2(text);
            entry.AssertIsInstance("abc", text.IndexOf("print"), BuiltinTypeId.Int);
            entry.AssertReferences("f", new VariableLocation(2, 5, VariableType.Definition), new VariableLocation(5, 2, VariableType.Reference));
        }


        [TestMethod, Priority(0)]
        public void ForSequence() {
            var entry = ProcessText(@"
x = [('abc', 42, True), ('abc', 23, False),]
for some_str, some_int, some_bool in x:
    print some_str
    print some_int
    print some_bool
");
            entry.AssertIsInstance("some_str", BuiltinTypeId.Str);
            entry.AssertIsInstance("some_int", BuiltinTypeId.Int);
            entry.AssertIsInstance("some_bool", BuiltinTypeId.Bool);
        }

        [TestMethod, Priority(0)]
        public void ForIterator() {
            var code = @"
class X(object):
    def __iter__(self): return self
    def __next__(self): return 123

class Y(object):
    def __iter__(self): return X()

for i in Y():
    pass
";
            var entry = ProcessText(code, PythonLanguageVersion.V34);

            entry.AssertIsInstance("i", BuiltinTypeId.Int);
        }

        [TestMethod, Priority(0)]
        public void DynamicAttributes() {
            var entry = ProcessText(@"
class x(object):
    def __getattr__(self, name):
        return 42
    def f(self): 
        return 'abc'
        
a = x().abc
b = x().f()

class y(object):
    def __getattribute__(self, x):
        return 'abc'
        
c = y().abc
");

            entry.AssertIsInstance("a", BuiltinTypeId.Int);
            entry.AssertIsInstance("b", BuiltinTypeId.Str);
            entry.AssertIsInstance("c", BuiltinTypeId.Str);
        }

        [TestMethod, Priority(0)]
        public void GetAttr() {
            var entry = ProcessText(@"
class x(object):
    def __init__(self, value):
        self.value = value
        
a = x(42)
b = getattr(a, 'value')
c = getattr(a, 'dne', 'fob')
d = getattr(a, 'value', 'fob')
");

            entry.AssertIsInstance("b", BuiltinTypeId.Int);
            entry.AssertIsInstance("c", BuiltinTypeId.Str);
            entry.AssertIsInstance("d", BuiltinTypeId.Int, BuiltinTypeId.Str);
        }

        [TestMethod, Priority(0)]
        public void SetAttr() {
            var entry = ProcessText(@"
class X(object):
    pass
x = X()

setattr(x, 'a', 123)
object.__setattr__(x, 'b', 3.1415)

a = x.a
b = x.b
");

            entry.AssertIsInstance("a", BuiltinTypeId.Int);
            entry.AssertIsInstance("b", BuiltinTypeId.Float);
        }

        [TestMethod, Priority(0)]
        public void NoGetAttrForSlots() {
            var code = @"class A(object):
    def __getattr__(self, key):
        return f

def f(x, y):
    x # should be unknown
    y # should be int

a = A()
a(123, None)
a.__call__(None, 123)
";
            var entry = ProcessTextV2(code);

            // FIXME: https://pytools.codeplex.com/workitem/2898 (for IronPython only)
            entry.AssertIsInstance("x", code.IndexOf("x #"), BuiltinTypeId.NoneType);
            entry.AssertIsInstance("y", code.IndexOf("y #"), BuiltinTypeId.Int);
        }

        [TestMethod, Priority(0)]
        public void VarsSpecialization() {
            var entry = ProcessText(@"
x = vars()
k = x.keys()[0]
v = x['a']
");

            entry.AssertIsInstance("x", BuiltinTypeId.Dict);
            entry.AssertIsInstance("k", BuiltinTypeId.Str);
            entry.AssertIsInstance("v", BuiltinTypeId.Object);
        }

        [TestMethod, Priority(0)]
        public void DirSpecialization() {
            var entry = ProcessText(@"
x = dir()
v = x[0]
");

            entry.AssertIsInstance("x", BuiltinTypeId.List);
            entry.AssertIsInstance("v", BuiltinTypeId.Str);
        }

        [TestMethod, Priority(0)]
        public void BuiltinSpecializations() {
            var entry = CreateAnalyzer(DefaultFactoryV3);
            entry.AddModule("test-module", @"
expect_int = abs(1)
expect_float = abs(2.3)
expect_object = abs(object())
expect_str = abs('')

expect_bool = all()
expect_bool = any()
expect_str = ascii()
expect_str = bin()
expect_bool = callable()
expect_str = chr()
expect_list = dir()
expect_str = dir()[0]
expect_object = eval()
expect_str = format()
expect_dict = globals()
expect_object = globals()['']
expect_bool = hasattr()
expect_int = hash()
expect_str = hex()
expect_int = id()
expect_bool = isinstance()
expect_bool = issubclass()
expect_int = len()
expect_dict = locals()
expect_object = locals()['']
expect_str = oct()
expect_TextIOWrapper = open('')
expect_BufferedIOBase = open('', 'b')
expect_int = ord()
expect_int = pow(1, 1)
expect_float = pow(1.0, 1.0)
expect_str = repr()
expect_int = round(1)
expect_float = round(1.1)
expect_float = round(1, 1)
expect_list = sorted([0, 1, 2])
expect_int = sum(1, 2)
expect_float = sum(2.0, 3.0)
expect_dict = vars()
expect_object = vars()['']
");
            // The open() specialization uses classes from the io module,
            // so provide them here.
            entry.AddModule("io", @"
class TextIOWrapper(object): pass
class BufferedIOBase(object): pass
", "io.py");
            entry.WaitForAnalysis();

            entry.AssertIsInstance("expect_object", BuiltinTypeId.Object);
            entry.AssertIsInstance("expect_bool", BuiltinTypeId.Bool);
            entry.AssertIsInstance("expect_int", BuiltinTypeId.Int);
            entry.AssertIsInstance("expect_float", BuiltinTypeId.Float);
            entry.AssertIsInstance("expect_str", BuiltinTypeId.Str);
            entry.AssertIsInstance("expect_list", BuiltinTypeId.List);
            entry.AssertIsInstance("expect_dict", BuiltinTypeId.Dict);
            Assert.AreEqual("TextIOWrapper", entry.GetValue<InstanceInfo>("expect_TextIOWrapper")?.ClassInfo?.Name);
            Assert.AreEqual("BufferedIOBase", entry.GetValue<InstanceInfo>("expect_BufferedIOBase")?.ClassInfo?.Name);
        }

        [TestMethod, Priority(0)]
        public void ListAppend() {
            var entry = ProcessText(@"
x = []
x.append('abc')
y = x[0]
");

            entry.AssertIsInstance("y", BuiltinTypeId.Str);

            entry = ProcessText(@"
x = []
x.extend(('abc', ))
y = x[0]
");
            entry.AssertIsInstance("y", BuiltinTypeId.Str);

            entry = ProcessText(@"
x = []
x.insert(0, 'abc')
y = x[0]
");
            entry.AssertIsInstance("y", BuiltinTypeId.Str);

            entry = ProcessText(@"
x = []
x.append('abc')
y = x.pop()
");

            entry.AssertIsInstance("y", BuiltinTypeId.Str);

            entry = ProcessText(@"
class ListTest(object):
    def reset(self):
        self.items = []
        self.pushItem(self)
    def pushItem(self, item):
        self.items.append(item)

a = ListTest().items
b = a[0]");

            entry.AssertIsInstance("a", BuiltinTypeId.List);
            entry.AssertIsInstance("b", "ListTest");
        }

        [TestMethod, Priority(0)]
        public void Slicing() {
            var entry = ProcessText(@"
x = [2]
y = x[:-1]
z = y[0]
");

            entry.AssertIsInstance("z", BuiltinTypeId.Int);

            entry = ProcessText(@"
x = (2, 3, 4)
y = x[:-1]
z = y[0]
");

            entry.AssertIsInstance("z", BuiltinTypeId.Int);

            var text = @"
lit = 'abc'
inst = str.lower()

slit = lit[1:2]
ilit = lit[1]
sinst = inst[1:2]
iinst = inst[1]
";

            entry = ProcessText(text);

            foreach (var name in new[] { "slit", "ilit", "sinst", "iinst" }) {
                entry.AssertIsInstance(name, text.IndexOf(name + " = "), BuiltinTypeId.Str);
            }
        }

        [TestMethod, Priority(0)]
        public void ConstantIndex() {
            var entry = ProcessText(@"
ZERO = 0
ONE = 1
TWO = 2
x = ['abc', 42, True]


some_str = x[ZERO]
some_int = x[ONE]
some_bool = x[TWO]
");
            entry.AssertIsInstance("some_str", BuiltinTypeId.Str);
            entry.AssertIsInstance("some_int", BuiltinTypeId.Int);
            entry.AssertIsInstance("some_bool", BuiltinTypeId.Bool);
        }

        [TestMethod, Priority(0)]
        public void CtorSignatures() {
            var entry = ProcessText(@"
class C: pass

class D(object): pass

class E(object):
    def __init__(self): pass

class F(object):
    def __init__(self, one): pass

class G(object):
    def __new__(cls): pass

class H(object):
    def __new__(cls, one): pass

            ");

            var result = entry.GetSignatures("C");
            Assert.AreEqual(result.Length, 1);
            Assert.AreEqual(result[0].Parameters.Length, 0);

            result = entry.GetSignatures("D");
            Assert.AreEqual(result.Length, 1);
            Assert.AreEqual(result[0].Parameters.Length, 0);

            result = entry.GetSignatures("E");
            Assert.AreEqual(result.Length, 1);
            Assert.AreEqual(result[0].Parameters.Length, 0);

            result = entry.GetSignatures("F");
            Assert.AreEqual(result.Length, 1);
            Assert.AreEqual(result[0].Parameters.Length, 1);

            result = entry.GetSignatures("G");
            Assert.AreEqual(result.Length, 1);
            Assert.AreEqual(result[0].Parameters.Length, 0);

            result = entry.GetSignatures("H");
            Assert.AreEqual(result.Length, 1);
            Assert.AreEqual(result[0].Parameters.Length, 1);
        }

        /// <summary>
        /// http://pytools.codeplex.com/workitem/798
        /// </summary>
        [TestMethod, Priority(0)]
        public void ListSubclassSignatures() {
            var text = @"
class C(list):
    pass

a = C()
a.count";
            var entry = ProcessTextV2(text);

            entry.AssertIsInstance("a", text.IndexOf("a ="), "C");
            var result = entry.GetSignatures("a.count");
            Assert.AreEqual(1, result.Length);
            Assert.AreEqual(1, result[0].Parameters.Length);
        }


        [TestMethod, Priority(0)]
        public void DocStrings() {
            var entry = ProcessText(@"
def f():
    '''func doc'''


def funicode():
    u'''unicode func doc'''

class C:
    '''class doc'''

class CUnicode:
    u'''unicode class doc'''

class CNewStyle(object):
    '''new-style class doc'''

class CInherited(CNewStyle):
    pass

class CInit:
    '''class doc'''
    def __init__(self):
        '''init doc'''
        pass

class CUnicodeInit:
    u'''unicode class doc'''
    def __init__(self):
        u'''unicode init doc'''
        pass

class CNewStyleInit(object):
    '''new-style class doc'''
    def __init__(self):
        '''new-style init doc'''
        pass

class CInheritedInit(CNewStyleInit):
    pass
");

            var result = entry.GetSignatures("f");
            Assert.AreEqual(1, result.Length);
            Assert.AreEqual("func doc", result[0].Documentation);

            result = entry.GetSignatures("C");
            Assert.AreEqual(1, result.Length);
            Assert.AreEqual("class doc", result[0].Documentation);

            result = entry.GetSignatures("funicode");
            Assert.AreEqual(1, result.Length);
            Assert.AreEqual("unicode func doc", result[0].Documentation);

            result = entry.GetSignatures("CUnicode");
            Assert.AreEqual(1, result.Length);
            Assert.AreEqual("unicode class doc", result[0].Documentation);

            result = entry.GetSignatures("CNewStyle");
            Assert.AreEqual(1, result.Length);
            Assert.AreEqual("new-style class doc", result[0].Documentation);

            result = entry.GetSignatures("CInherited");
            Assert.AreEqual(1, result.Length);
            Assert.AreEqual("new-style class doc", result[0].Documentation);

            result = entry.GetSignatures("CInit");
            Assert.AreEqual(1, result.Length);
            Assert.AreEqual("init doc", result[0].Documentation);

            result = entry.GetSignatures("CUnicodeInit");
            Assert.AreEqual(1, result.Length);
            Assert.AreEqual("unicode init doc", result[0].Documentation);

            result = entry.GetSignatures("CNewStyleInit");
            Assert.AreEqual(1, result.Length);
            Assert.AreEqual("new-style init doc", result[0].Documentation);

            result = entry.GetSignatures("CInheritedInit");
            Assert.AreEqual(1, result.Length);
            Assert.AreEqual("new-style init doc", result[0].Documentation);
        }

        [TestMethod, Priority(0)]
        public void Ellipsis() {
            var entry = ProcessText(@"
x = ...
            ", PythonLanguageVersion.V31);

            var result = new List<IPythonType>(entry.GetTypes("x", 1));
            Assert.AreEqual(result.Count, 1);
            Assert.AreEqual(result[0].Name, "ellipsis");
        }

        [TestMethod, Priority(0)]
        public void Backquote() {
            var entry = ProcessText(@"x = `42`");

            var result = new List<IPythonType>(entry.GetTypes("x", 1));
            Assert.AreEqual(result.Count, 1);
            Assert.AreEqual(result[0].Name, "str");
        }

        [TestMethod, Priority(0)]
        public void BuiltinMethodSignatures() {
            var entry = ProcessText(@"
const = """".capitalize
constructed = str().capitalize
");

            string[] testCapitalize = new[] { "const", "constructed" };
            foreach (var test in testCapitalize) {
                var result = entry.GetSignatures(test, 1).ToArray();
                Assert.AreEqual(1, result.Length, $"Expected one signature for {test}");
                Assert.AreEqual(0, result[0].Parameters.Length, $"Expected no parameters for {test}.capitalize");
            }

            entry = ProcessText(@"
const = [].append
constructed = list().append
");

            var testAppend = new[] { "const", "constructed" };
            foreach (var test in testAppend) {
                var result = entry.GetSignatures(test, 1).ToArray();
                Console.WriteLine(string.Join(Environment.NewLine, result.Select(s => $"{s.Name}({string.Join(", ", s.Parameters.Select(p => p.Name))})")));
                Assert.AreEqual(1, result.Length, $"Expected one signature for {test}");
                Assert.AreEqual(1, result[0].Parameters.Length, $"Expected one parameter for {test}.append");
            }
        }

        [TestMethod, Priority(0)]
        public void Del() {
            string text = @"
del fob
del fob[2]
del fob.oar
del (fob)
del fob, oar
";
            var entry = ProcessTextV2(text);

            // We do no analysis on del statements, nothing to test
        }

        [TestMethod, Priority(0)]
        public void TryExcept() {
            string text = @"
class MyException(Exception): pass

def f():
    try:
        pass
    except TypeError, e1:
        pass

def g():
    try:
        pass
    except MyException, e2:
        pass
";
            var entry = ProcessTextV2(text);

            AssertUtil.ContainsExactly(entry.GetTypes("e1", text.IndexOf(", e1")), entry.GetBuiltin("TypeError"));
            entry.AssertIsInstance("e2", text.IndexOf(", e2"), "MyException");
        }

        [TestMethod, Priority(0)]
        public void ConstantMath() {

            var text2x = @"
a = 1. + 2. + 3. # no type info for a, b or c
b = 1 + 2. + 3.
c = 1. + 2 + 3.
d = 1. + 2. + 3 # d is 'int', should be 'float'
e = 1 + 1L # e is a 'float', should be 'long' under v2.x (error under v3.x)
f = 1 / 2 # f is 'int', should be 'float' under v3.x";

            var entry = ProcessTextV2(text2x);
            entry.AssertIsInstance("a", BuiltinTypeId.Float);
            entry.AssertIsInstance("b", BuiltinTypeId.Float);
            entry.AssertIsInstance("c", BuiltinTypeId.Float);
            entry.AssertIsInstance("d", BuiltinTypeId.Float);
            entry.AssertIsInstance("e", BuiltinTypeId.Long);
            entry.AssertIsInstance("f", BuiltinTypeId.Int);

            var text3x = @"
a = 1. + 2. + 3. # no type info for a, b or c
b = 1 + 2. + 3.
c = 1. + 2 + 3.
d = 1. + 2. + 3 # d is 'int', should be 'float'
f = 1 / 2 # f is 'int', should be 'float' under v3.x";


            entry = ProcessTextV3(text3x);
            entry.AssertIsInstance("a", BuiltinTypeId.Float);
            entry.AssertIsInstance("b", BuiltinTypeId.Float);
            entry.AssertIsInstance("c", BuiltinTypeId.Float);
            entry.AssertIsInstance("d", BuiltinTypeId.Float);
            entry.AssertIsInstance("f", BuiltinTypeId.Float);
        }

        [TestMethod, Priority(0)]
        public void StringConcatenation() {
            var text = @"
x = u'abc'
y = x + u'dEf'


x1 = 'abc'
y1 = x1 + 'def'

fob = 'abc'.lower()
oar = fob + 'Def'

fob2 = u'ab' + u'cd'
oar2 = fob2 + u'ef'";

            var entry = ProcessTextV2(text);
            entry.AssertIsInstance("y", BuiltinTypeId.Unicode);
            entry.AssertIsInstance("y1", BuiltinTypeId.Str);
            entry.AssertIsInstance("oar", BuiltinTypeId.Str);
            entry.AssertIsInstance("oar2", BuiltinTypeId.Unicode);
        }

        [TestMethod, Priority(0)]
        public void StringFormatting() {
            var text = @"
x = u'abc %d'
y = x % (42, )


x1 = 'abc %d'
y1 = x1 % (42, )

fob = 'abc %d'.lower()
oar = fob % (42, )

fob2 = u'abc' + u'%d'
oar2 = fob2 % (42, )";

            var entry = ProcessTextV2(text);
            entry.AssertIsInstance("y", BuiltinTypeId.Unicode);
            entry.AssertIsInstance("y1", BuiltinTypeId.Str);
            entry.AssertIsInstance("oar", BuiltinTypeId.Str);
            entry.AssertIsInstance("oar2", BuiltinTypeId.Unicode);
        }

        [TestMethod, Priority(0)]
        public void StringFormattingV36() {
            var text = @"
y = f'abc {42}'
ry = rf'abc {42}'
yr = fr'abc {42}'
fadd = f'abc{42}' + f'{42}'

def f(val):
    print(val)
f'abc {f(42)}'
";

            var entry = ProcessText(text, PythonLanguageVersion.V36);
            entry.AssertIsInstance("y", BuiltinTypeId.Str);
            entry.AssertIsInstance("ry", BuiltinTypeId.Str);
            entry.AssertIsInstance("yr", BuiltinTypeId.Str);
            entry.AssertIsInstance("fadd", BuiltinTypeId.Str);

            // TODO: Enable analysis of f-strings
            //entry.AssertIsInstance("val",  BuiltinTypeId.Int);
        }

        [TestMethod, Priority(0)]
        public void StringMultiply() {
            var text = @"
x = u'abc %d'
y = x * 100


x1 = 'abc %d'
y1 = x1 * 100

fob = 'abc %d'.lower()
oar = fob * 100

fob2 = u'abc' + u'%d'
oar2 = fob2 * 100";

            var entry = ProcessTextV2(text);
            entry.AssertIsInstance("x", BuiltinTypeId.Unicode);
            entry.AssertIsInstance("y", BuiltinTypeId.Unicode);
            entry.AssertIsInstance("y1", BuiltinTypeId.Str);
            entry.AssertIsInstance("oar", BuiltinTypeId.Str);
            entry.AssertIsInstance("oar2", BuiltinTypeId.Unicode);

            text = @"
x = u'abc %d'
y = 100 * x


x1 = 'abc %d'
y1 = 100 * x1

fob = 'abc %d'.lower()
oar = 100 * fob

fob2 = u'abc' + u'%d'
oar2 = 100 * fob2";

            entry = ProcessTextV2(text);
            entry.AssertIsInstance("y", BuiltinTypeId.Unicode);
            entry.AssertIsInstance("y1", BuiltinTypeId.Str);
            entry.AssertIsInstance("oar", BuiltinTypeId.Str);
            entry.AssertIsInstance("oar2", BuiltinTypeId.Unicode);
        }

        [TestMethod, Priority(0)]
        public void NotOperator() {
            var text = @"

class C(object):
    def __nonzero__(self):
        pass

    def __bool__(self):
        pass

a = not C()
";

            var entry = ProcessText(text, PythonLanguageVersion.V27);
            AssertUtil.ContainsExactly(entry.GetShortDescriptions("a", 0), "bool");

            entry = ProcessText(text, PythonLanguageVersion.V33);
            AssertUtil.ContainsExactly(entry.GetShortDescriptions("a", 0), "bool");
        }

        [TestMethod, Priority(0)]
        public void UnaryOperators() {
            var operators = new[] {
                new { Method = "pos", Operator = "+" },
                new { Method = "neg", Operator = "-" },
                new { Method = "invert", Operator = "~" },
            };

            var text = @"
class Result(object):
    pass

class C(object):
    def __{0}__(self):
        return Result()

a = {1}C()
b = {1}{1}C()
";

            foreach (var test in operators) {
                Console.WriteLine(test.Operator);
                var entry = ProcessText(String.Format(text, test.Method, test.Operator));

                entry.AssertIsInstance("a", text.IndexOf("a ="), "Result");
                entry.AssertIsInstance("b", text.IndexOf("b ="), "Result");
            }
        }

        [TestMethod, Priority(0)]
        public void TrueDividePython3x() {
            var text = @"
class C:
    def __truediv__(self, other):
        return 42
    def __rtruediv__(self, other):
        return 3.0

a = C()
b = a / 'abc'
c = 'abc' / a
";

            var entry = ProcessText(text, PythonLanguageVersion.V35);
            AssertUtil.ContainsExactly(entry.GetShortDescriptions("b", text.IndexOf("b =")), "int");
            AssertUtil.ContainsExactly(entry.GetShortDescriptions("c", text.IndexOf("c =")), "float");
        }

        [TestMethod, Priority(0)]
        public void BinaryOperators() {
            var operators = new[] {
                new { Method = "add", Operator = "+", Version = PythonLanguageVersion.V27 },
                new { Method = "sub", Operator = "-", Version = PythonLanguageVersion.V27 },
                new { Method = "mul", Operator = "*", Version = PythonLanguageVersion.V27 },
                new { Method = "div", Operator = "/", Version = PythonLanguageVersion.V27 },
                new { Method = "mod", Operator = "%", Version = PythonLanguageVersion.V27 },
                new { Method = "and", Operator = "&", Version = PythonLanguageVersion.V27 },
                new { Method = "or", Operator = "|", Version = PythonLanguageVersion.V27 },
                new { Method = "xor", Operator = "^", Version = PythonLanguageVersion.V27 },
                new { Method = "lshift", Operator = "<<", Version = PythonLanguageVersion.V27 },
                new { Method = "rshift", Operator = ">>", Version = PythonLanguageVersion.V27 },
                new { Method = "pow", Operator = "**", Version = PythonLanguageVersion.V27 },
                new { Method = "floordiv", Operator = "//", Version = PythonLanguageVersion.V27 },
                new { Method = "matmul", Operator = "@", Version = PythonLanguageVersion.V35 },
            };

            var text = @"
class ForwardResult(object):
    pass

class ReverseResult(object):
    pass

class C(object):
    def __{0}__(self, other):
        return ForwardResult()

    def __r{0}__(self, other):
        return ReverseResult()

a = C() {1} 42
b = 42 {1} C()
c = [] {1} C()
d = C() {1} []
e = () {1} C()
f = C() {1} ()
g = C() {1} 42.0
h = 42.0 {1} C()
i = C() {1} 42L
j = 42L {1} C()
k = C() {1} 42j
l = 42j {1} C()
m = C()
m {1}= m
";

            foreach (var test in operators) {
                Console.WriteLine(test.Operator);
                var code = String.Format(text, test.Method, test.Operator);
                if (test.Version.Is3x()) {
                    code = code.Replace("42L", "42");
                }
                using (var state = ProcessText(code, test.Version)) {
                    state.AssertIsInstance("a", text.IndexOf("a ="), "ForwardResult");
                    state.AssertIsInstance("b", text.IndexOf("b ="), "ReverseResult");
                    state.AssertIsInstance("c", text.IndexOf("c ="), "ReverseResult");
                    state.AssertIsInstance("d", text.IndexOf("d ="), "ForwardResult");
                    state.AssertIsInstance("e", text.IndexOf("e ="), "ReverseResult");
                    state.AssertIsInstance("f", text.IndexOf("f ="), "ForwardResult");
                    state.AssertIsInstance("g", text.IndexOf("g ="), "ForwardResult");
                    state.AssertIsInstance("h", text.IndexOf("h ="), "ReverseResult");
                    state.AssertIsInstance("i", text.IndexOf("i ="), "ForwardResult");
                    state.AssertIsInstance("j", text.IndexOf("j ="), "ReverseResult");
                    state.AssertIsInstance("k", text.IndexOf("k ="), "ForwardResult");
                    state.AssertIsInstance("l", text.IndexOf("l ="), "ReverseResult");
                    // We assume that augmented assignments keep their type
                    state.AssertIsInstance("m", code.IndexOf("m " + test.Operator), "C");
                }
            }
        }

        [TestMethod, Priority(0)]
        public void SequenceConcat() {
            var text = @"
x1 = ()
y1 = x1 + ()
y1v = y1[0]

x2 = (1,2,3)
y2 = x2 + (4.0,5.0,6.0)
y2v = y2[0]

x3 = [1,2,3]
y3 = x3 + [4.0,5.0,6.0]
y3v = y3[0]
";

            var entry = ProcessTextV2(text);
            entry.AssertIsInstance("x1", BuiltinTypeId.Tuple);
            entry.AssertIsInstance("y1", BuiltinTypeId.Tuple);
            AssertUtil.ContainsExactly(entry.GetTypeIds("y1v", 1));
            entry.AssertIsInstance("y2", BuiltinTypeId.Tuple);
            entry.AssertIsInstance("y2v", BuiltinTypeId.Int, BuiltinTypeId.Float);
            entry.AssertIsInstance("y3", BuiltinTypeId.List);
            entry.AssertIsInstance("y3v", BuiltinTypeId.Int, BuiltinTypeId.Float);
        }

        [TestMethod, Priority(0)]
        public void SequenceMultiply() {
            var text = @"
x = ()
y = x * 100

x1 = (1,2,3)
y1 = x1 * 100

fob = [1,2,3]
oar = fob * 100

fob2 = []
oar2 = fob2 * 100";

            var entry = ProcessTextV2(text);
            AssertUtil.ContainsExactly(entry.GetShortDescriptions("y", text.IndexOf("y =")), "tuple");
            AssertUtil.ContainsExactly(entry.GetShortDescriptions("y1", text.IndexOf("y1 =")), "tuple");
            AssertUtil.ContainsExactly(entry.GetShortDescriptions("oar", text.IndexOf("oar =")), "list");
            AssertUtil.ContainsExactly(entry.GetShortDescriptions("oar2", text.IndexOf("oar2 =")), "list");

            text = @"
x = ()
y = 100 * x

x1 = (1,2,3)
y1 = 100 * x1

fob = [1,2,3]
oar = 100 * fob 

fob2 = []
oar2 = 100 * fob2";

            entry = ProcessTextV2(text);
            AssertUtil.ContainsExactly(entry.GetShortDescriptions("y", text.IndexOf("y =")), "tuple");
            AssertUtil.ContainsExactly(entry.GetShortDescriptions("y1", text.IndexOf("y1 =")), "tuple");
            AssertUtil.ContainsExactly(entry.GetShortDescriptions("oar", text.IndexOf("oar =")), "list");
            AssertUtil.ContainsExactly(entry.GetShortDescriptions("oar2", text.IndexOf("oar2 =")), "list");
        }

        [TestMethod, Priority(0)]
        public void SequenceContains() {
            var text = @"
a_tuple = ()
a_list = []
a_set = { 1 }
a_dict = {}
a_string = 'abc'

t1 = 100 in a_tuple
t2 = 100 not in a_tuple

l1 = 100 in a_list
l2 = 100 not in a_list

s1 = 100 in a_set
s2 = 100 not in a_set

d1 = 100 in a_dict
d2 = 100 not in a_dict

r1 = 100 in a_string
r2 = 100 not in a_string
";

            var entry = ProcessTextV2(text);
            entry.AssertIsInstance("t1", BuiltinTypeId.Bool);
            entry.AssertIsInstance("t2", BuiltinTypeId.Bool);
            entry.AssertIsInstance("l1", BuiltinTypeId.Bool);
            entry.AssertIsInstance("l2", BuiltinTypeId.Bool);
            entry.AssertIsInstance("s1", BuiltinTypeId.Bool);
            entry.AssertIsInstance("s2", BuiltinTypeId.Bool);
            entry.AssertIsInstance("d1", BuiltinTypeId.Bool);
            entry.AssertIsInstance("d2", BuiltinTypeId.Bool);
            entry.AssertIsInstance("r1", BuiltinTypeId.Bool);
            entry.AssertIsInstance("r2", BuiltinTypeId.Bool);

        }

        [TestMethod, Priority(0)]
        public void DescriptorNoDescriptor() {
            var text = @"
class NoDescriptor:
       def nodesc_method(self): pass

class SomeClass:
    fob = NoDescriptor()

    def f(self):
        self.fob
        pass
";

            var entry = ProcessTextV2(text);
            AssertUtil.Contains(entry.GetMemberNames("self.fob", text.IndexOf("self.fob")), "nodesc_method");
        }

        /// <summary>
        /// Verifies that a line in triple quoted string which ends with a \ (eating the newline) doesn't throw
        /// off our newline tracking.
        /// </summary>
        [TestMethod, Priority(0)]
        public void ReferencesTripleQuotedStringWithBackslash() {
            // instance variables
            var text = @"
'''this is a triple quoted string\
that ends with a backslash on a line\
and our line info should remain correct'''

# add ref w/o type info
class C(object):
    def __init__(self, fob):
        self.abc = fob
        del self.abc
        print self.abc

";
            var entry = ProcessTextV2(text);
            entry.AssertReferences("self.abc", text.IndexOf("self.abc"),
                new VariableLocation(9, 14, VariableType.Definition),
                new VariableLocation(10, 18, VariableType.Reference),
                new VariableLocation(11, 20, VariableType.Reference));
            entry.AssertReferences("fob", text.IndexOf("= fob"),
                new VariableLocation(8, 24, VariableType.Definition),
                new VariableLocation(9, 20, VariableType.Reference));
        }

        [TestMethod, Priority(0)]
        public void References() {
            // instance variables
            var text = @"
# add ref w/o type info
class C(object):
    def __init__(self, fob):
        self.abc = fob
        del self.abc
        print self.abc

";
            var entry = ProcessTextV2(text);
            entry.AssertReferences("self.abc", text.IndexOf("self.abc"),
                new VariableLocation(5, 14, VariableType.Definition),
                new VariableLocation(6, 18, VariableType.Reference),
                new VariableLocation(7, 20, VariableType.Reference));
            entry.AssertReferences("fob", text.IndexOf("= fob"),
                new VariableLocation(4, 24, VariableType.Definition),
                new VariableLocation(5, 20, VariableType.Reference));

            text = @"
# add ref w/ type info
class D(object):
    def __init__(self, fob):
        self.abc = fob
        del self.abc
        print self.abc

D(42)";
            entry = ProcessTextV2(text);

            entry.AssertReferences("self.abc", text.IndexOf("self.abc"),
                new VariableLocation(5, 14, VariableType.Definition),
                new VariableLocation(6, 18, VariableType.Reference),
                new VariableLocation(7, 20, VariableType.Reference));
            entry.AssertReferences("fob", text.IndexOf("= fob"),
                new VariableLocation(4, 24, VariableType.Definition),
                new VariableLocation(5, 20, VariableType.Reference));
            entry.AssertReferences("D", text.IndexOf("D(42)"),
                new VariableLocation(9, 1, VariableType.Reference),
                new VariableLocation(3, 7, VariableType.Definition));

            // function definitions
            text = @"
def f(): pass

x = f()";
            entry = ProcessTextV2(text);
            entry.AssertReferences("f", text.IndexOf("x ="),
                new VariableLocation(4, 5, VariableType.Reference),
                new VariableLocation(2, 5, VariableType.Definition));



            text = @"
def f(): pass

x = f";
            entry = ProcessTextV2(text);
            entry.AssertReferences("f", text.IndexOf("x ="),
                new VariableLocation(4, 5, VariableType.Reference),
                new VariableLocation(2, 5, VariableType.Definition));

            // class variables
            text = @"

class D(object):
    abc = 42
    print abc
    del abc
";
            entry = ProcessTextV2(text);

            entry.AssertReferences("abc", text.IndexOf("abc ="),
                new VariableLocation(4, 5, VariableType.Definition),
                new VariableLocation(5, 11, VariableType.Reference),
                new VariableLocation(6, 9, VariableType.Reference));

            // class definition
            text = @"
class D(object): pass

a = D
";
            entry = ProcessTextV2(text);
            entry.AssertReferences("D", text.IndexOf("a ="),
                new VariableLocation(4, 5, VariableType.Reference),
                new VariableLocation(2, 7, VariableType.Definition));

            // method definition
            text = @"
class D(object): 
    def f(self): pass

a = D().f()
";
            entry = ProcessTextV2(text);
            entry.AssertReferences("D().f", text.IndexOf("a ="),
                new VariableLocation(5, 9, VariableType.Reference),
                new VariableLocation(3, 9, VariableType.Definition));

            // globals
            text = @"
abc = 42
print abc
del abc
";
            entry = ProcessTextV2(text);
            entry.AssertReferences("abc", text.IndexOf("abc ="),
                new VariableLocation(4, 5, VariableType.Reference),
                new VariableLocation(2, 1, VariableType.Definition),
                new VariableLocation(3, 7, VariableType.Reference));

            // parameters
            text = @"
def f(abc):
    print abc
    abc = 42
    del abc
";
            entry = ProcessTextV2(text);
            entry.AssertReferences("abc", text.IndexOf("abc ="),
                new VariableLocation(2, 7, VariableType.Definition),
                new VariableLocation(4, 5, VariableType.Definition),
                new VariableLocation(3, 11, VariableType.Reference),
                new VariableLocation(5, 9, VariableType.Reference));

            // named arguments
            text = @"
def f(abc):
    print abc

f(abc = 123)
";
            entry = ProcessTextV2(text);
            entry.AssertReferences("abc", text.IndexOf("abc"),
                new VariableLocation(2, 7, VariableType.Definition),
                new VariableLocation(3, 11, VariableType.Reference),
                new VariableLocation(5, 3, VariableType.Reference));

            // grammar test - statements
            text = @"
def f(abc):
    try: pass
    except abc: pass

    try: pass
    except TypeError, abc: pass

    abc, oar = 42, 23
    abc[23] = 42
    abc.fob = 42
    abc += 2

    class D(abc): pass

    for x in abc: print x

    import abc
    from xyz import abc
    from xyz import oar as abc

    if abc: print 'hi'
    elif abc: print 'bye'
    else: abc

    with abc:
        return abc

    print abc
    assert abc, abc

    raise abc
    raise abc, abc, abc

    while abc:
        abc
    else:
        abc

    for x in fob: 
        print x
    else:
        print abc

    try: pass
    except TypeError: pass
    else:
        abc
";
            entry = ProcessTextV2(text);
            entry.AssertReferences("abc", text.IndexOf("try:"),
                new VariableLocation(2, 7, VariableType.Definition),
                new VariableLocation(4, 12, VariableType.Reference),
                new VariableLocation(7, 23, VariableType.Definition),

                new VariableLocation(9, 5, VariableType.Definition),
                new VariableLocation(10, 5, VariableType.Reference),
                new VariableLocation(11, 5, VariableType.Reference),
                new VariableLocation(12, 5, VariableType.Reference),

                new VariableLocation(14, 13, VariableType.Reference),

                new VariableLocation(16, 14, VariableType.Reference),

                new VariableLocation(18, 12, VariableType.Reference),
                new VariableLocation(19, 21, VariableType.Reference),
                new VariableLocation(20, 28, VariableType.Reference),

                new VariableLocation(22, 8, VariableType.Reference),
                new VariableLocation(23, 10, VariableType.Reference),
                new VariableLocation(24, 11, VariableType.Reference),

                new VariableLocation(26, 10, VariableType.Reference),
                new VariableLocation(27, 16, VariableType.Reference),

                new VariableLocation(29, 11, VariableType.Reference),
                new VariableLocation(30, 12, VariableType.Reference),
                new VariableLocation(30, 17, VariableType.Reference),

                new VariableLocation(32, 11, VariableType.Reference),
                new VariableLocation(33, 11, VariableType.Reference),
                new VariableLocation(33, 16, VariableType.Reference),
                new VariableLocation(33, 21, VariableType.Reference),

                new VariableLocation(35, 11, VariableType.Reference),
                new VariableLocation(36, 9, VariableType.Reference),
                new VariableLocation(38, 9, VariableType.Reference),

                new VariableLocation(43, 15, VariableType.Reference),

                new VariableLocation(48, 9, VariableType.Reference)
            );


            // grammar test - expressions
            text = @"
def f(abc):
    x = abc + 2
    x = 2 + abc
    x = l[abc]
    x = abc[l]
    x = abc.fob
    
    g(abc)

    abc if abc else abc

    {abc:abc},
    [abc, abc]
    (abc, abc)
    {abc}

    yield abc
    [x for x in abc]
    (x for x in abc)

    abc or abc
    abc and abc

    +abc
    x[abc:abc:abc]

    abc == abc
    not abc

    lambda : abc
";
            entry = ProcessTextV2(text);
            entry.AssertReferences("abc", text.IndexOf("x ="),
                new VariableLocation(2, 7, VariableType.Definition),

                new VariableLocation(3, 9, VariableType.Reference),
                new VariableLocation(4, 13, VariableType.Reference),

                new VariableLocation(5, 11, VariableType.Reference),
                new VariableLocation(6, 9, VariableType.Reference),
                new VariableLocation(7, 9, VariableType.Reference),
                new VariableLocation(9, 7, VariableType.Reference),

                new VariableLocation(11, 5, VariableType.Reference),
                new VariableLocation(11, 12, VariableType.Reference),
                new VariableLocation(11, 21, VariableType.Reference),

                new VariableLocation(13, 6, VariableType.Reference),
                new VariableLocation(13, 10, VariableType.Reference),
                new VariableLocation(14, 6, VariableType.Reference),
                new VariableLocation(14, 11, VariableType.Reference),
                new VariableLocation(15, 6, VariableType.Reference),
                new VariableLocation(15, 11, VariableType.Reference),
                new VariableLocation(16, 6, VariableType.Reference),

                new VariableLocation(18, 11, VariableType.Reference),
                new VariableLocation(19, 17, VariableType.Reference),
                new VariableLocation(20, 17, VariableType.Reference),

                new VariableLocation(22, 5, VariableType.Reference),
                new VariableLocation(22, 12, VariableType.Reference),
                new VariableLocation(23, 5, VariableType.Reference),
                new VariableLocation(23, 13, VariableType.Reference),

                new VariableLocation(25, 6, VariableType.Reference),
                new VariableLocation(26, 7, VariableType.Reference),
                new VariableLocation(26, 11, VariableType.Reference),
                new VariableLocation(26, 15, VariableType.Reference),

                new VariableLocation(28, 5, VariableType.Reference),
                new VariableLocation(28, 12, VariableType.Reference),
                new VariableLocation(29, 9, VariableType.Reference),

                new VariableLocation(31, 14, VariableType.Reference)
            );

            // parameters
            text = @"
def f(a):
    def g():
        print(a)
        assert isinstance(a, int)
        a = 200
";
            entry = ProcessTextV2(text);
            entry.AssertReferences("a", text.IndexOf("a = "),
                //new VariableLocation(2, 7, VariableType.Definition),
                new VariableLocation(4, 15, VariableType.Reference),
                new VariableLocation(5, 27, VariableType.Reference),
                new VariableLocation(6, 9, VariableType.Definition)
            );
            entry.AssertReferences("a", text.IndexOf("print(a)"),
                //new VariableLocation(2, 7, VariableType.Definition),
                new VariableLocation(4, 15, VariableType.Reference),
                new VariableLocation(5, 27, VariableType.Reference),
                new VariableLocation(6, 9, VariableType.Definition)
            );

        }


        [TestMethod, Priority(0)]
        public void ListDictArgReferences() {
            var text = @"
def f(*a, **k):
    x = a[1]
    y = k['a']

#out
a = 1
k = 2
";
            var entry = ProcessText(text);
            entry.AssertReferences("a", text.IndexOf("a["),
                new VariableLocation(2, 7, VariableType.Definition),
                new VariableLocation(3, 9, VariableType.Reference)
            );
            entry.AssertReferences("k", text.IndexOf("k["),
                new VariableLocation(2, 11, VariableType.Definition),
                new VariableLocation(4, 9, VariableType.Reference)
            );
            entry.AssertReferences("a", text.IndexOf("#out"),
                new VariableLocation(7, 1, VariableType.Definition)
            );
            entry.AssertReferences("k", text.IndexOf("#out"),
                new VariableLocation(8, 1, VariableType.Definition)
            );
        }

        [TestMethod, Priority(0)]
        public void KeywordArgReferences() {
            var text = @"
def f(a):
    pass

f(a=1)
";
            var entry = ProcessText(text);
            entry.AssertReferences("a", text.IndexOf("a"),
                new VariableLocation(2, 7, VariableType.Definition),
                new VariableLocation(5, 3, VariableType.Reference)
            );
        }

        [TestMethod, Priority(0)]
        public void ReferencesCrossModule() {
            var fobText = @"
from oar import abc

abc()
";
            var oarText = "class abc(object): pass";

            var state = CreateAnalyzer(DefaultFactoryV3);
            var fobMod = state.AddModule("fob", fobText);
            var oarMod = state.AddModule("oar", oarText);
            state.WaitForAnalysis();

            state.AssertReferences(oarMod, "abc", 0,
                new VariableLocation(1, 7, VariableType.Definition, "oar"),     // definition 
                new VariableLocation(2, 17, VariableType.Reference, "fob"),     // import
                new VariableLocation(4, 1, VariableType.Reference, "fob")       // call
            );
        }

        [TestMethod, Priority(2), TestCategory("ExpectFail")]
        public void SuperclassMemberReferencesCrossModule() {
            // https://github.com/Microsoft/PTVS/issues/2271

            var fobText = @"
from oar import abc

class bcd(abc):
    def test(self):
        self.x
";
            var oarText = @"class abc(object):
    def __init__(self):
        self.x = 123
";

            var state = CreateAnalyzer(DefaultFactoryV3);
            var fobMod = state.AddModule("fob", fobText);
            var oarMod = state.AddModule("oar", oarText);
            state.WaitForAnalysis();

            state.AssertReferences(fobMod, "self.x", oarText.IndexOfEnd("self.x"),
                new VariableLocation(3, 14, VariableType.Definition, "oar"),
                new VariableLocation(6, 14, VariableType.Reference, "fob")
            );
        }

        [TestMethod, Priority(0)]
        public void ReferencesCrossMultiModule() {
            var fobText = @"
from oarbaz import abc

abc()
";
            var oarText = "class abc1(object): pass";
            var bazText = "class abc2(object): pass";
            var oarBazText = @"from oar import abc1 as abc
from baz import abc2 as abc";

            var state = CreateAnalyzer(DefaultFactoryV2);

            var fobMod = state.AddModule("fob", fobText);
            var oarMod = state.AddModule("oar", oarText);
            var bazMod = state.AddModule("baz", bazText);
            var oarBazMod = state.AddModule("oarbaz", oarBazText);

            state.ReanalyzeAll();

            state.AssertReferences(oarMod, "abc1", oarText.IndexOf("abc1"),
                new VariableLocation(1, 7, VariableType.Definition),
                new VariableLocation(1, 25, VariableType.Reference)
            );
            state.AssertReferences(bazMod, "abc2", bazText.IndexOf("abc2"),
                new VariableLocation(1, 7, VariableType.Definition),
                new VariableLocation(2, 25, VariableType.Reference)
            );
            state.AssertReferences(fobMod, "abc", 0,
                new VariableLocation(1, 7, VariableType.Definition),
                new VariableLocation(1, 25, VariableType.Reference),
                new VariableLocation(2, 20, VariableType.Reference),    // import
                new VariableLocation(2, 25, VariableType.Reference),    // as
                new VariableLocation(4, 1, VariableType.Reference)      // call
            );
        }

        [TestMethod, Priority(0)]
        public void ReferencesGenerators() {
            var text = @"
[f for f in x]
[x for x in f]
(g for g in y)
(y for y in g)
";
            var entry = ProcessTextV3(text);
            entry.AssertReferences("f", text.IndexOf("f for"),
                new VariableLocation(2, 2, VariableType.Reference),
                new VariableLocation(2, 8, VariableType.Definition)
            );
            entry.AssertReferences("x", text.IndexOf("x for"),
                new VariableLocation(3, 2, VariableType.Reference),
                new VariableLocation(3, 8, VariableType.Definition)
            );
            entry.AssertReferences("g", text.IndexOf("g for"),
                new VariableLocation(4, 2, VariableType.Reference),
                new VariableLocation(4, 8, VariableType.Definition)
            );
            entry.AssertReferences("y", text.IndexOf("y for"),
                new VariableLocation(5, 2, VariableType.Reference),
                new VariableLocation(5, 8, VariableType.Definition)
            );

            entry = ProcessTextV2(text);
            // Index variable leaks out of list comprehension
            entry.AssertReferences("f", text.IndexOf("f for"),
                new VariableLocation(2, 2, VariableType.Reference),
                new VariableLocation(2, 8, VariableType.Definition),
                new VariableLocation(3, 13, VariableType.Reference)
            );
            entry.AssertReferences("x", text.IndexOf("x for"),
                new VariableLocation(3, 2, VariableType.Reference),
                new VariableLocation(3, 8, VariableType.Definition)
            );
            entry.AssertReferences("g", text.IndexOf("g for"),
                new VariableLocation(4, 2, VariableType.Reference),
                new VariableLocation(4, 8, VariableType.Definition)
            );
            entry.AssertReferences("y", text.IndexOf("y for"),
                new VariableLocation(5, 2, VariableType.Reference),
                new VariableLocation(5, 8, VariableType.Definition)
            );
        }

        [TestMethod, Priority(0)]
        public void SignatureDefaults() {
            var entry = ProcessText(@"
def f(x = None): pass

def g(x = {}): pass

def h(x = {2:3}): pass

def i(x = []): pass

def j(x = [None]): pass

def k(x = ()): pass

def l(x = (2, )): pass

def m(x = math.atan2(1, 0)): pass
");

            var tests = new[] {
                new { FuncName = "f", ParamName="x", DefaultValue = "None" },
                new { FuncName = "g", ParamName="x", DefaultValue = "{}" },
                new { FuncName = "h", ParamName="x", DefaultValue = "{...}" },
                new { FuncName = "i", ParamName="x", DefaultValue = "[]" },
                new { FuncName = "j", ParamName="x", DefaultValue="[...]" },
                new { FuncName = "k", ParamName="x", DefaultValue = "()" },
                new { FuncName = "l", ParamName="x", DefaultValue = "(...)" },
                new { FuncName = "m", ParamName="x", DefaultValue = "math.atan2(1, 0)" },
            };

            foreach (var test in tests) {
                var result = entry.GetSignatures(test.FuncName, 1).ToArray();
                Assert.AreEqual(1, result.Length);
                Assert.AreEqual(1, result[0].Parameters.Length);
                Assert.AreEqual(test.ParamName, result[0].Parameters[0].Name);
                Assert.AreEqual(test.DefaultValue, result[0].Parameters[0].DefaultValue);
            }
        }

        [TestMethod, Priority(0)]
        public void SpecialDictMethodsCrossUnitAnalysis() {
            // dict methods which return lists
            foreach (var method in new[] { "x.itervalues()", "x.keys()", "x.iterkeys()", "x.values()" }) {
                Debug.WriteLine(method);

                var code = @"x = {}
abc = " + method + @"
def f(z):
    z[42] = 100

f(x)
for fob in abc:
    print(fob)";

                var entry = ProcessText(code);
                entry.AssertIsInstance("fob", code.IndexOf("print(fob)"), BuiltinTypeId.Int);
            }

            // dict methods which return a key or value
            foreach (var method in new[] { "x.get(42)", "x.pop()" }) {
                Debug.WriteLine(method);

                var code = @"x = {}
abc = " + method + @"
def f(z):
    z[42] = 100

f(x)
fob = abc";

                var entry = ProcessText(code);
                entry.AssertIsInstance("fob", BuiltinTypeId.Int);
            }

            // dict methods which return a key/value tuple
            // dict methods which return a key or value
            foreach (var method in new[] { "x.popitem()" }) {
                Debug.WriteLine(method);

                var code = @"x = {}
abc = " + method + @"
def f(z):
    z[42] = 100

f(x)
fob = abc";

                var entry = ProcessText(code);
                entry.AssertIsInstance("fob", BuiltinTypeId.Tuple);
                entry.AssertDescription("fob", "tuple of int");
            }

            // dict methods which return a list of key/value tuple
            foreach (var method in new[] { "x.iteritems()", "x.items()" }) {
                Debug.WriteLine(method);

                var code = @"x = {}
abc = " + method + @"
def f(z):
    z[42] = 100

f(x)
for fob in abc:
    print(fob)";

                var entry = ProcessText(code);
                int i = code.IndexOf("print(fob)");
                entry.AssertIsInstance("fob", i, BuiltinTypeId.Tuple);
                entry.AssertDescription("fob", i, "tuple of int");
            }
        }

        /// <summary>
        /// Verifies that list indicies don't accumulate classes across multiple analysis
        /// </summary>
        [TestMethod, Priority(0)]
        public void ListIndiciesCrossModuleAnalysis() {
            for (int i = 0; i < 2; i++) {
                var code1 = "l = []";
                var code2 = @"class C(object):
    pass

a = C()
import mod1
mod1.l.append(a)
";

                var state = CreateAnalyzer();
                var mod1 = state.AddModule("mod1", code1);
                var mod2 = state.AddModule("mod2", code2);
                state.ReanalyzeAll();

                if (i == 0) {
                    // re-preparing shouldn't be necessary
                    state.UpdateModule(mod2, code2);
                }

                mod2.Analyze(CancellationToken.None, true);
                state.WaitForAnalysis();

                state.AssertDescription("l", "list of C");
                state.AssertIsInstance("l[0]", "C");
            }
        }

        [TestMethod, Priority(0)]
        public void SpecialListMethodsCrossUnitAnalysis() {
            var code = @"x = []
def f(z):
    z.append(100)
    
f(x)
for fob in x:
    print(fob)


oar = x.pop()
";

            var entry = ProcessText(code);
            entry.AssertIsInstance("fob", code.IndexOf("print(fob)"), BuiltinTypeId.Int);
            entry.AssertIsInstance("oar", BuiltinTypeId.Int);
        }

        [TestMethod, Priority(0)]
        public void SetLiteral() {
            var code = @"
x = {2, 3, 4}
for abc in x:
    print(abc)
";
            var entry = ProcessText(code);
            entry.AssertDescription("x", "set of int");
            entry.AssertIsInstance("abc", code.IndexOf("print(abc)"), BuiltinTypeId.Int);
        }

        [TestMethod, Priority(0)]
        public void SetOperators() {
            var entry = ProcessText(@"
x = {1, 2, 3}
y = {3.14, 2.718}

x_or_y = x | y
x_and_y = x & y
x_sub_y = x - y
x_xor_y = x ^ y

y_or_x = y | x
y_and_x = y & x
y_sub_x = y - x
y_xor_x = y ^ x

x_or_y_0 = next(iter(x_or_y))
x_and_y_0 = next(iter(x_and_y))
x_sub_y_0 = next(iter(x_sub_y))
x_xor_y_0 = next(iter(x_xor_y))

y_or_x_0 = next(iter(y_or_x))
y_and_x_0 = next(iter(y_and_x))
y_sub_x_0 = next(iter(y_sub_x))
y_xor_x_0 = next(iter(y_xor_x))
");
            entry.AssertIsInstance("x", BuiltinTypeId.Set);
            entry.AssertIsInstance("y", BuiltinTypeId.Set);
            foreach (var op in new[] { "or", "and", "sub", "xor" }) {
                entry.AssertIsInstance("x_" + op + "_y", BuiltinTypeId.Set);
                entry.AssertIsInstance("y_" + op + "_x", BuiltinTypeId.Set);

                if (op == "or") {
                    entry.AssertIsInstance("x_" + op + "_y_0", BuiltinTypeId.Int, BuiltinTypeId.Float);
                    entry.AssertIsInstance("y_" + op + "_x_0", BuiltinTypeId.Int, BuiltinTypeId.Float);
                } else {
                    entry.AssertIsInstance("x_" + op + "_y_0", BuiltinTypeId.Int);
                    entry.AssertIsInstance("y_" + op + "_x_0", BuiltinTypeId.Float);
                }
            }

        }

        [TestMethod, Priority(0)]
        public void GetVariablesDictionaryGet() {
            var entry = ProcessText(@"x = {42:'abc'}");
            entry.AssertDescription("x.get", "bound built-in method get");
        }

        [TestMethod, Priority(0)]
        public void DictMethods() {
            var entry = ProcessTextV2("x = {42:'abc'}");

            entry.AssertIsInstance("x.items()[0][0]", BuiltinTypeId.Int);
            entry.AssertIsInstance("x.items()[0][1]", BuiltinTypeId.Str);
            entry.AssertIsInstance("x.keys()[0]", BuiltinTypeId.Int);
            entry.AssertIsInstance("x.values()[0]", BuiltinTypeId.Str);
            entry.AssertIsInstance("x.pop(1)", BuiltinTypeId.Str);
            entry.AssertIsInstance("x.popitem()[0]", BuiltinTypeId.Int);
            entry.AssertIsInstance("x.popitem()[1]", BuiltinTypeId.Str);
            entry.AssertIsInstance("x.iterkeys().next()", BuiltinTypeId.Int);
            entry.AssertIsInstance("x.itervalues().next()", BuiltinTypeId.Str);
            entry.AssertIsInstance("x.iteritems().next()[0]", BuiltinTypeId.Int);
            entry.AssertIsInstance("x.iteritems().next()[1]", BuiltinTypeId.Str);
        }

        [TestMethod, Priority(0)]
        public void DictUpdate() {
            var entry = ProcessTextV2(@"
a = {42:100}
b = {}
b.update(a)
");

            entry.AssertIsInstance("b.items()[0][0]", BuiltinTypeId.Int);
            entry.AssertIsInstance("b.items()[0][1]", BuiltinTypeId.Int);
        }

        [TestMethod, Priority(0)]
        public void DictEnum() {
            var entry = ProcessText(@"
for x in {42:'abc'}:
    print(x)
");

            entry.AssertIsInstance("x", BuiltinTypeId.Int);
        }

        [TestMethod, Priority(0)]
        public void FutureDivision() {
            var entry = ProcessText(@"
from __future__ import division
x = 1/2
            ");

            entry.AssertIsInstance("x", BuiltinTypeId.Float);
        }

        [TestMethod, Priority(0)]
        public void BoundMethodDescription() {
            var entry = ProcessText(@"
class C:
    def f(self):
        'doc string'

a = C()
b = a.f
            ");

            entry.AssertDescription("b", "method f of test-module.C objects \r\ndoc string");

            entry = ProcessText(@"
class C(object):
    def f(self):
        'doc string'

a = C()
b = a.f
            ");

            entry.AssertDescription("b", "method f of test-module.C objects \r\ndoc string");
        }

        [TestMethod, Priority(0)]
        public void LambdaExpression() {
            var entry = ProcessText(@"
x = lambda a: a
y = x(42)
");

            entry.AssertIsInstance("y", BuiltinTypeId.Int);

            entry = ProcessText(@"
def f(a):
    return a

x = lambda b: f(b)
y = x(42)
");

            entry.AssertIsInstance("y", BuiltinTypeId.Int);

        }

        [TestMethod, Priority(0)]
        public void LambdaScoping() {
            var code = @"def f(l1, l2):
    l1('abc')
    l2(42)


x = []
y = ()
f(lambda x=x:x, lambda x=y:x)";

            var entry = ProcessText(code);

            // default value, should be a list
            entry.AssertIsInstance("x", code.IndexOf("lambda x=") + 10, BuiltinTypeId.List);

            // parameter used in the lambda, should be list and str
            entry.AssertIsInstance("x", code.IndexOf("lambda x=") + 12, BuiltinTypeId.List, BuiltinTypeId.Str);

            // default value in the 2nd lambda, should be tuple
            entry.AssertIsInstance("y", code.IndexOf("lambda x=") + 24, BuiltinTypeId.Tuple);

            // value in the 2nd lambda, should be tuple and int
            entry.AssertIsInstance("x", code.IndexOf("lambda x=") + 26, BuiltinTypeId.Tuple, BuiltinTypeId.Int);
        }

        [TestMethod, Priority(0)]
        public void FunctionScoping() {
            var code = @"x = 100

def f(x = x):
    x

f('abc')
";

            var entry = ProcessText(code);

            entry.AssertReferences("x", code.IndexOf("def") + 6,
                new VariableLocation(3, 7, VariableType.Definition),
                new VariableLocation(4, 5, VariableType.Reference));

            entry.AssertReferences("x", code.IndexOf("def") + 10,
                new VariableLocation(1, 1, VariableType.Definition),
                new VariableLocation(3, 11, VariableType.Reference));

            entry.AssertReferences("x", code.IndexOf("    x") + 4,
                new VariableLocation(3, 7, VariableType.Definition),
                new VariableLocation(4, 5, VariableType.Reference));
        }

        [TestMethod, Priority(0)]
        public void RecursiveClass() {
            var entry = ProcessText(@"
cls = object

class cls(cls):
    abc = 42
");

            entry.GetMemberNames("cls", 1);
            entry.AssertIsInstance("cls().abc", BuiltinTypeId.Int);
            entry.AssertIsInstance("cls.abc", BuiltinTypeId.Int);

            AssertUtil.Contains(string.Join(Environment.NewLine, entry.GetCompletionDocumentation("","cls")),
                "The most base type",
                "cls"
            );
        }

        [TestMethod, Priority(0)]
        public void BadMethod() {
            var entry = ProcessText(@"
class cls(object): 
    def f(): 
        'help'
        return 42

abc = cls()
fob = abc.f()
");

            entry.AssertIsInstance("fob", BuiltinTypeId.Int);

            var sig = entry.GetSignatures("cls().f", 1).Single();
            Assert.AreEqual("help", sig.Documentation);
        }

        [TestMethod, Priority(0)]
        public void KeywordArguments() {
            var funcDef = @"def f(a, b, c): 
    pass";
            var classWithInit = @"class f(object):
    def __init__(self, a, b, c):
        pass";
            var classWithNew = @"class f(object):
    def __new__(cls, a, b, c):
        pass";
            var method = @"class x(object):
    def g(self, a, b, c):
        pass

f = x().g";
            var decls = new[] { funcDef, classWithInit, classWithNew, method };

            foreach (var decl in decls) {
                string[] testCalls = new[] {
                    "f(c = 'abc', b = 42, a = 3j)", "f(3j, c = 'abc', b = 42)", "f(3j, 42, c = 'abc')",
                    "f(c = 'abc', b = 42, a = 3j, d = 42)",  // extra argument
                    "f(3j, 42, 'abc', d = 42)",
                };

                foreach (var testCall in testCalls) {
                    var text = decl + Environment.NewLine + testCall;
                    Console.WriteLine(text);
                    var entry = ProcessText(text);
                    int i = text.IndexOf("pass");

                    entry.AssertIsInstance("a", i, BuiltinTypeId.Complex);
                    entry.AssertIsInstance("b", i, BuiltinTypeId.Int);
                    entry.AssertIsInstance("c", i, BuiltinTypeId.Str);
                }
            }
        }

        [TestMethod, Priority(0)]
        public void BadKeywordArguments() {
            var code = @"def f(a, b):
    return a

x = 100
z = f(a=42, x)";

            var entry = ProcessText(code, allowParseErrors: true);
            entry.AssertIsInstance("z", BuiltinTypeId.Int);
        }

        [TestMethod, Priority(0)]
        public void PositionalSplat() {
            var funcDef = @"def f(a, b, c, *d): 
    pass";
            var classWithInit = @"class f(object):
    def __init__(self, a, b, c, *d):
        pass";
            var classWithNew = @"class f(object):
    def __new__(cls, a, b, c, *d):
        pass";
            var method = @"class x(object):
    def g(self, a, b, c, *d):
        pass

f = x().g";
            var decls = new[] { funcDef, classWithInit, classWithNew, method };

            foreach (var decl in decls) {
                string[] testCalls = new[] {
                    "f(*(3j, 42, 'abc'))",
                    "f(*[3j, 42, 'abc'])",
                    "f(*(3j, 42, 'abc', 4L))",  // extra argument
                    "f(*[3j, 42, 'abc', 4L])",  // extra argument
                    "f(3j, *(42, 'abc'))",
                    "f(3j, 42, *('abc',))",
                    "f(3j, *(42, 'abc', 4L))",
                    "f(3j, 42, *('abc', 4L))",
                    "f(3j, 42, 'abc', *[4L])",
                    "f(3j, 42, 'abc', 4L)"
                };

                foreach (var testCall in testCalls) {
                    var text = decl + Environment.NewLine + testCall;
                    Console.WriteLine(testCall);
                    var entry = ProcessText(text);
                    int i = text.IndexOf("pass");

                    entry.AssertIsInstance("a", i, BuiltinTypeId.Complex);
                    entry.AssertIsInstance("b", i, BuiltinTypeId.Int);
                    entry.AssertIsInstance("c", i, BuiltinTypeId.Str);
                    entry.AssertIsInstance("d", i, BuiltinTypeId.Tuple);
                    if (testCall.Contains("4L")) {
                        entry.AssertIsInstance("d[0]", i, BuiltinTypeId.Long);
                    }
                }
            }
        }

        [TestMethod, Priority(0)]
        public void KeywordSplat() {
            var funcDef = @"def f(a, b, c, **d): 
    pass";
            var classWithInit = @"class f(object):
    def __init__(self, a, b, c, **d):
        pass";
            var classWithNew = @"class f(object):
    def __new__(cls, a, b, c, **d):
        pass";
            var method = @"class x(object):
    def g(self, a, b, c, **d):
        pass

f = x().g";
            var decls = new[] { funcDef, classWithInit, classWithNew, method };

            foreach (var decl in decls) {
                string[] testCalls = new[] {
                    //"f(**{'a': 3j, 'b': 42, 'c': 'abc'})",
                    //"f(**{'c': 'abc', 'b': 42, 'a': 3j})",
                    "f(**{'a': 3j, 'b': 42, 'c': 'abc', 'x': 4L})",  // extra argument
                    //"f(3j, **{'b': 42, 'c': 'abc'})",
                    //"f(3j, 42, **{'c': 'abc'})"
                };

                foreach (var testCall in testCalls) {
                    var text = decl + Environment.NewLine + testCall;
                    Console.WriteLine(testCall);
                    var entry = ProcessText(text);
                    int i = text.IndexOf("pass");

                    entry.AssertIsInstance("a", i, BuiltinTypeId.Complex);
                    entry.AssertIsInstance("b", i, BuiltinTypeId.Int);
                    entry.AssertIsInstance("c", i, BuiltinTypeId.Str);
                    entry.AssertIsInstance("d", i, BuiltinTypeId.Dict);
                    if (testCall.Contains("4L")) {
                        entry.AssertIsInstance("d['x']", i, BuiltinTypeId.Long);
                    }
                }
            }
        }

        [TestMethod, Priority(0)]
        public void ForwardRef() {
            var text = @"

class D(object):
    def oar(self, x):
        abc = C()
        abc.fob(2)
        a = abc.fob(2.0)
        a.oar(('a', 'b', 'c', 'd'))

class C(object):
    def fob(self, x):
        D().oar('abc')
        D().oar(['a', 'b', 'c'])
        return D()
    def baz(self): pass
";
            var entry = ProcessTextV2(text);

            var fifty = entry.GetNamesNoBuiltins(text.IndexOf("abc.fob"), includeDunder: false);
            AssertUtil.ContainsExactly(fifty, "C", "D", "a", "abc", "self", "x");

            var three = entry.GetNamesNoBuiltins(text.IndexOf("def oar") + 1, includeDunder: false);
            AssertUtil.ContainsExactly(three, "C", "D", "oar");

            entry.AssertHasAttr("abc", text.IndexOf("abc.fob"), "baz", "fob");

            entry.AssertIsInstance("x", text.IndexOf("abc.fob"), BuiltinTypeId.List, BuiltinTypeId.Str, BuiltinTypeId.Tuple);

            AssertUtil.ContainsExactly(
                entry.GetMemberNames("x", text.IndexOf("abc.fob")),
                entry.StrMembers.Intersect(entry.ListMembers)
            );
        }

        public static int GetIndex(string text, string substring) {
            return text.IndexOf(substring);
        }

        [TestMethod, Priority(0)]
        public void Builtins() {
            var text = @"
booltypetrue = True
booltypefalse = False
";
            var entry = ProcessTextV2(text);
            entry.AssertIsInstance("booltypetrue", BuiltinTypeId.Bool);
            entry.AssertIsInstance("booltypefalse", BuiltinTypeId.Bool);
        }

        [TestMethod, Priority(0)]
        public void DictionaryFunctionTable() {
            var text = @"
def f(a, b):
    print(a, b)
    
def g(a, b):
    x, y = a, b

x = {'fob': f, 'oar' : g}
x['fob'](42, [])
";
            var entry = ProcessText(text);
            entry.AssertIsInstance("a", text.IndexOf("print"), BuiltinTypeId.Int);
            entry.AssertIsInstance("b", text.IndexOf("print"), BuiltinTypeId.List);
            entry.AssertIsInstance("a", text.IndexOf("x, y"));
            entry.AssertIsInstance("b", text.IndexOf("x, y"));
        }

        [TestMethod, Priority(0)]
        public void DictionaryAssign() {
            var text = @"
x = {'abc': 42}
y = x['fob']
";
            var entry = ProcessText(text);
            entry.AssertIsInstance("y", BuiltinTypeId.Int);
        }

        [TestMethod, Priority(0)]
        public void DictionaryFunctionTableGet2() {
            var text = @"
def f(a, b):
    print(a, b)
    
def g(a, b):
    x, y = a, b

x = {'fob': f, 'oar' : g}
x.get('fob')(42, [])
";
            var entry = ProcessText(text);
            entry.AssertIsInstance("a", text.IndexOf("print"), BuiltinTypeId.Int);
            entry.AssertIsInstance("b", text.IndexOf("print"), BuiltinTypeId.List);
            entry.AssertIsInstance("a", text.IndexOf("x, y"));
            entry.AssertIsInstance("b", text.IndexOf("x, y"));
        }

        [TestMethod, Priority(0)]
        public void DictionaryFunctionTableGet() {
            var text = @"
def f(a, b):
    print(a, b)
    
def g(a, b):
    x, y = a, b

x = {'fob': f, 'oar' : g}
y = x.get('fob', None)
if y is not None:
    y(42, [])
";
            var entry = ProcessTextV2(text);
            entry.AssertIsInstance("a", text.IndexOf("print"), BuiltinTypeId.Int);
            entry.AssertIsInstance("b", text.IndexOf("print"), BuiltinTypeId.List);
            entry.AssertIsInstance("a", text.IndexOf("x, y"));
            entry.AssertIsInstance("b", text.IndexOf("x, y"));
        }

        [TestMethod, Priority(0)]
        public void SimpleGlobals() {
            var text = @"
class x(object):
    def abc(self):
        pass
        
a = x()
x.abc()
";
            var entry = ProcessText(text);
            AssertUtil.ContainsExactly(entry.GetNamesNoBuiltins(includeDunder: false), "a", "x");
            entry.AssertHasAttr("x", "abc");
            entry.AssertHasAttr("x", entry.ObjectMembers);
        }

        [TestMethod, Priority(0)]
        public void FuncCallInIf() {
            var text = @"
def Method(a, b, c):
    print a, b, c
    
if not Method(42, 'abc', []):
    pass
";
            var entry = ProcessTextV2(text);
            entry.AssertIsInstance("a", text.IndexOf("print"), BuiltinTypeId.Int);
            entry.AssertIsInstance("b", text.IndexOf("print"), BuiltinTypeId.Str);
            entry.AssertIsInstance("c", text.IndexOf("print"), BuiltinTypeId.List);
        }

        [TestMethod, Priority(0)]
        public void WithStatement() {
            var text = @"
class X(object):
    def x_method(self): pass
    def __enter__(self): return self
    def __exit__(self, exc_type, exc_value, traceback): return False
       
class Y(object):
    def y_method(self): pass
    def __enter__(self): return 123
    def __exit__(self, exc_type, exc_value, traceback): return False
 
with X() as x:
    pass #x

with Y() as y:
    pass #y
    
with X():
    pass
";
            var entry = ProcessText(text);
            entry.AssertHasAttr("x", text.IndexOf("pass #x"), "x_method");
            entry.AssertIsInstance("y", BuiltinTypeId.Int);
        }

        [TestMethod, Priority(0)]
        public void OverrideFunction() {
            var text = @"
class oar(object):
    def Call(self, xvar, yvar):
        pass

class baz(oar):
    def Call(self, xvar, yvar):
        x = 42
        pass

class Cxxxx(object):
    def __init__(self):
        self.fob = baz()
        
    def Cmeth(self, avar, bvar):
        self.fob.Call(avar, bvar)
        


abc = Cxxxx()
abc.Cmeth(['fob'], 'oar')
";
            var entry = ProcessText(text);
            entry.AssertIsInstance("xvar", text.IndexOf("x = 42"), BuiltinTypeId.List);
            entry.AssertIsInstance("xvar", text.IndexOf("pass"));
        }


        [TestMethod, Priority(0)]
        public void FunctionOverloads() {
            var text = @"
def f(a, b, c=0):
    pass

f(1, 1, 1)
f(3.14, 3.14, 3.14)
f('a', 'b', 'c')
f(1, 3.14, 'c')
f('a', 'b', 1)
";
            var entry = ProcessText(text);
            var f = entry.GetSignatures("f", 0).Select(sig => {
                return string.Format(
                    "{0}({1})",
                    sig.Name,
                    string.Join(
                        ", ",
                        sig.Parameters
                        .Select(
                            p => {
                                if (String.IsNullOrWhiteSpace(p.DefaultValue)) {
                                    return string.Format("{0} := ({1})", p.Name, p.Type);
                                } else {
                                    return string.Format("{0} = {1} := ({2})", p.Name, p.DefaultValue, p.Type);
                                }
                            }
                        )
                    )
                );
            }).ToList();
            foreach (var sig in f) {
                Console.WriteLine(sig);
            }
            AssertUtil.ContainsExactly(f, "f(a := (float, int, str), b := (float, int, str), c = 0 := (float, int, str))");
        }

        internal static readonly Regex ValidParameterName = new Regex(@"^(\*|\*\*)?[a-z_][a-z0-9_]*( *=.+)?", RegexOptions.IgnoreCase);
        internal static string GetSafeParameterName(ParameterResult result) {
            var match = ValidParameterName.Match(result.Name);

            return match.Success ? match.Value : result.Name;
        }


        protected virtual string ListInitParameterName {
            get { return "object"; }
        }

        /// <summary>
        /// http://pytools.codeplex.com/workitem/799
        /// </summary>
        [TestMethod, Priority(0)]
        public void OverrideCompletions() {
            var text = @"
class oar(list):
    pass
";
            var entry = ProcessTextV2(text);
            
            var init = entry.GetOverrideable(text.IndexOf("pass")).Single(r => r.Name == "append");
            AssertUtil.AreEqual(init.Parameters.Select(GetSafeParameterName), "self", "object");

            entry = ProcessTextV3(text);

            init = entry.GetOverrideable(text.IndexOf("pass")).Single(r => r.Name == "append");
            AssertUtil.AreEqual(init.Parameters.Select(GetSafeParameterName), "self", "value");

            // Ensure that nested classes are correctly resolved.
            text = @"
class oar(int):
    class fob(dict):
        pass
";
            entry = ProcessTextV2(text);
            var oarItems = entry.GetOverrideable(text.IndexOf("    pass")).Select(x => x.Name).ToSet();
            var fobItems = entry.GetOverrideable(text.IndexOf("pass")).Select(x => x.Name).ToSet();
            AssertUtil.DoesntContain(oarItems, "keys");
            AssertUtil.DoesntContain(oarItems, "items");
            AssertUtil.ContainsAtLeast(oarItems, "bit_length");

            AssertUtil.ContainsAtLeast(fobItems, "keys", "items");
            AssertUtil.DoesntContain(fobItems, "bit_length");
        }

        /// <summary>
        /// https://github.com/Microsoft/PTVS/issues/995
        /// </summary>
        [TestMethod, Priority(0)]
        public void DictCtor() {
            var text = @"
d1 = dict({2:3})
x1 = d1[2]

d2 = dict(x = 2)
x2 = d2['x']

d3 = dict(**{2:3})
x3 = d3[2]
";
            var entry = ProcessText(text);
            entry.AssertIsInstance("x1", BuiltinTypeId.Int);
            entry.AssertIsInstance("x2", BuiltinTypeId.Int);
            entry.AssertIsInstance("x3", BuiltinTypeId.Int);
        }

        /// <summary>
        /// https://github.com/Microsoft/PTVS/issues/995
        /// </summary>
        [TestMethod, Priority(0)]
        public void SpecializedOverride() {
            var text = @"
class simpledict(dict): pass

class getdict(dict):
    def __getitem__(self, index):
        return 'abc'


d1 = simpledict({2:3})
x1 = d1[2]

d2 = simpledict(x = 2)
x2 = d2['x']

d3 = simpledict(**{2:3})
x3 = d3[2]

d4 = getdict({2:3})
x4 = d4[2]

d5 = simpledict(**{2:'blah'})
x5 = d5[2]
";
            var entry = ProcessText(text);
            entry.AssertIsInstance("x1", BuiltinTypeId.Int);
            entry.AssertIsInstance("x2", BuiltinTypeId.Int);
            entry.AssertIsInstance("x3", BuiltinTypeId.Int);
            entry.AssertIsInstance("x4", BuiltinTypeId.Str);
            entry.AssertIsInstance("x5", BuiltinTypeId.Str);
        }

        /// <summary>
        /// https://github.com/Microsoft/PTVS/issues/995
        /// </summary>
        [TestMethod, Priority(0)]
        public void SpecializedOverride2() {
            var text = @"
class setdict(dict):
    def __setitem__(self, index):
        pass

a = setdict()
a[42] = 100
b = a[42]
";
            var entry = ProcessText(text);
            entry.AssertIsInstance("b");
        }

        /// <summary>
        /// We shouldn't use instance members when invoking special methods
        /// </summary>
        [TestMethod, Priority(0)]
        public void IterNoInstance() {
            var text = @"
class me(object):
    pass


a = me()
a.__getitem__ = lambda x: 42

for v in a: pass
";
            var entry = ProcessText(text);
            entry.AssertIsInstance("v", text.IndexOf("pass"));

            text = @"
class me(object):
    pass


a = me()
a.__iter__ = lambda: (yield 42)

for v in a: pass
";
            entry = ProcessText(text);
            entry.AssertIsInstance("v", text.IndexOf("pass"));
        }

        [TestMethod, Priority(0)]
        public void SimpleMethodCall() {
            var text = @"
class x(object):
    def abc(self, fob):
        pass
        
a = x()
a.abc('abc')
";
            var entry = ProcessText(text);
            entry.AssertIsInstance("fob", text.IndexOf("pass"), BuiltinTypeId.Str);
            entry.AssertHasAttr("self", text.IndexOf("pass"), "abc");
            entry.AssertHasAttr("self", text.IndexOf("pass"), entry.ObjectMembers);
        }

        [TestMethod, Priority(0)]
        public void BuiltinRetval() {
            var text = @"
x = [2,3,4]
a = x.index(2)
";
            var entry = ProcessText(text);
            entry.AssertIsInstance("x", BuiltinTypeId.List);
            entry.AssertIsInstance("a", BuiltinTypeId.Int);
        }

        [TestMethod, Priority(0)]
        public void BuiltinFuncRetval() {
            var text = @"
x = ord('a')
y = range(5)
";

            var entry = ProcessText(text);
            entry.AssertIsInstance("x", BuiltinTypeId.Int);
            entry.AssertIsInstance("y", BuiltinTypeId.List);
        }

        [TestMethod, Priority(0)]
        public void FunctionMembers() {
            var text = @"
def f(x): pass
f.abc = 32
";
            var entry2 = ProcessTextV2(text);
            var entry3 = ProcessTextV3(text);
            entry2.AssertHasAttr("f", "abc");
            entry3.AssertHasAttr("f", "abc");

            text = @"
def f(x): pass

";
            entry2 = ProcessTextV2(text);
            entry3 = ProcessTextV3(text);
            entry2.AssertHasAttr("f", entry2.FunctionMembers);
            entry2.AssertNotHasAttr("f", "x");
            entry2.AssertIsInstance("f.func_name", BuiltinTypeId.Str);
            entry3.AssertHasAttr("f", entry3.FunctionMembers);
            entry3.AssertNotHasAttr("f", "x");
            entry3.AssertIsInstance("f.__name__", BuiltinTypeId.Str);
        }

        [TestMethod, Priority(0)]
        public void RangeIteration() {
            var text = @"
for i in range(5):
    pass
";
            var entry = ProcessText(text);
            entry.AssertIsInstance("i", BuiltinTypeId.Int);
        }

        [TestMethod, Priority(0)]
        public void BuiltinImport() {
            var text = @"
import sys
";
            var entry = ProcessText(text);
            AssertUtil.ContainsExactly(entry.GetNamesNoBuiltins(includeDunder: false), "sys");
            entry.AssertHasAttr("sys", "winver");
        }

        [TestMethod, Priority(0)]
        public void BuiltinImportInFunc() {
            var text = @"
def f():
    import sys
";
            var entry = ProcessText(text);
            AssertUtil.ContainsExactly(entry.GetNamesNoBuiltins(text.IndexOf("sys"), includeDunder: false), "sys", "f");
            entry.AssertHasAttr("sys", text.IndexOf("sys"), "winver");
        }

        [TestMethod, Priority(0)]
        public void BuiltinImportInClass() {
            var text = @"
class C:
    import sys
";
            var entry = ProcessText(text);
            AssertUtil.ContainsExactly(entry.GetNamesNoBuiltins(text.IndexOf("sys"), includeDunder: false), "sys", "C");
            entry.AssertHasAttr("sys", text.IndexOf("sys"), "winver");
        }

        [TestMethod, Priority(0)]
        public void NoImportClr() {
            var text = @"
x = 'abc'
";
            var entry = ProcessText(text);
            entry.AssertIsInstance("x", BuiltinTypeId.Str);
            entry.AssertHasAttrExact("x", entry.StrMembers);
        }

        [TestMethod, Priority(0)]
        public void MutualRecursion() {
            var text = @"
class C:
    def f(self, other, depth):
        if depth == 0:
            return 'abc'
        return other.g(self, depth - 1)

class D:
    def g(self, other, depth):
        if depth == 0:
            return ['d', 'e', 'f']
        
        return other.f(self, depth - 1)

x = D().g(C(), 42)

";
            var entry = ProcessText(text);
            entry.AssertHasAttrExact("other", text.IndexOf("other.g"), "g", "__doc__", "__class__");
            entry.AssertIsInstance("x", BuiltinTypeId.List, BuiltinTypeId.Str);
            entry.AssertHasAttrExact("x", entry.ListMembers.Intersect(entry.StrMembers).ToArray());
        }

        [TestMethod, Priority(0)]
        public void MutualGeneratorRecursion() {
            var text = @"
class C:
    def f(self, other, depth):
        if depth == 0:
            yield 'abc'
        yield next(other.g(self, depth - 1))

class D:
    def g(self, other, depth):
        if depth == 0:
            yield ['d', 'e', 'f']
        
        yield next(other.f(self, depth - 1))

x = next(D().g(C(), 42))

";
            var entry = ProcessText(text);
            entry.AssertIsInstance("x", BuiltinTypeId.List, BuiltinTypeId.Str);
        }

        [TestMethod, Priority(0)]
        public void DistinctGenerators() {
            var text = @"
def f(x):
    return x

def g(x):
    yield f(x)

class S0(object): pass
it = g(S0())
val = next(it)

" + string.Join("\r\n", Enumerable.Range(1, 100).Select(i => string.Format("class S{0}(object): pass\r\nf(S{0}())", i)));
            Console.WriteLine(text);

            // Ensure the returned generators are distinct
            var entry = ProcessText(text);
            entry.AssertIsInstance("it", BuiltinTypeId.Generator);
            entry.AssertIsInstance("val", "S0");
        }

        [TestMethod, Priority(0)]
        public void ForwardRefVars() {
            var text = @"
class x(object):
    def __init__(self, val):
        self.abc = [val]
    
x(42)
x('abc')
x([])
";
            var entry = ProcessText(text);
            var values = entry.GetValues("self.abc", text.IndexOf("self.abc"));
            Assert.AreEqual(4, values.Length);
        }

        [TestMethod, Priority(0)]
        public void ReturnFunc() {
            var text = @"
def g():
    return []

def f():
    return g
    
x = f()()
";
            var entry = ProcessText(text);
            entry.AssertIsInstance("x", BuiltinTypeId.List);
        }

        [TestMethod, Priority(0)]
        public void ReturnArg() {
            var text = @"
def g(a):
    return a

x = g(1)
";
            var entry = ProcessText(text);
            entry.AssertIsInstance("x", BuiltinTypeId.Int);
        }

        [TestMethod, Priority(0)]
        public void ReturnArg2() {
            var text = @"

def f(a):
    def g():
        return a
    return g

x = f(2)()
";
            var entry = ProcessText(text);
            entry.AssertIsInstance("x", BuiltinTypeId.Int);
        }

        [TestMethod, Priority(0)]
        public void MemberAssign() {
            var text = @"
class C:
    def func(self):
        self.abc = 42

a = C()
a.func()
fob = a.abc
";
            var entry = ProcessText(text);
            entry.AssertIsInstance("fob", BuiltinTypeId.Int);
            entry.AssertHasAttrExact("fob", entry.IntMembers);
            entry.AssertHasAttrExact("a", "abc", "func", "__doc__", "__class__");
        }

        [TestMethod, Priority(0)]
        public void MemberAssign2() {
            var text = @"
class D:
    def func2(self):
        a = C()
        a.func()
        return a.abc

class C:
    def func(self):
        self.abc = [2,3,4]

fob = D().func2()
";
            var entry = ProcessText(text);
            // TODO: AssertUtil.ContainsExactly(entry.GetTypesFromName("fob", 0), ListType);
            Assert.Inconclusive("Test not yet implemented");
        }

        [TestMethod, Priority(0)]
        public void AnnotatedAssign() {
            var text = @"
x : int = 42

class C:
    y : int = 42

    def func(self):
        self.abc : int = 42

a = C()
a.func()
fob1 = a.abc
fob2 = a.y
fob3 = x
";
            var entry = ProcessText(text, PythonLanguageVersion.V36);
            entry.AssertIsInstance("fob1", BuiltinTypeId.Int);
            entry.AssertIsInstance("fob2", BuiltinTypeId.Int);
            entry.AssertIsInstance("fob3", BuiltinTypeId.Int);
            entry.AssertHasAttr("a", "abc", "func", "y", "__doc__", "__class__");

            text = @"
def f(val):
    print(val)

class C:
    def __init__(self, y):
        self.y = y

x:f(42) = 1
x:C(42) = 1
";
            entry = ProcessText(text, PythonLanguageVersion.V36);
            entry.AssertIsInstance("val", text.IndexOf("print"), BuiltinTypeId.Int);
            entry.AssertIsInstance("y", text.IndexOf("self."), BuiltinTypeId.Int);
        }


        [TestMethod, Priority(0)]
        public void UnfinishedDot() {
            // the partial dot should be ignored and we shouldn't see g as
            // a member of D
            var text = @"
class D(object):
    def func(self):
        self.
        
def g(a, b, c): pass
";
            var entry = ProcessText(text, allowParseErrors: true);
            entry.AssertHasAttr("self", text.IndexOf("self."), "func");
            entry.AssertHasAttr("self", text.IndexOf("self."), entry.ObjectMembers);
        }

        [TestMethod, Priority(0)]
        public void CrossModule() {
            var text1 = @"
import mod2
";
            var text2 = @"
x = 42
";

            PermutedTest("mod", new[] { text1, text2 }, state => {
                AssertUtil.ContainsExactly(
                    state.GetMemberNames(state.Modules["mod1"], "mod2", 0).Where(n => n.Length < 4 || !n.StartsWith("__") || !n.EndsWith("__")),
                    "x"
                );
            });
        }

        [TestMethod, Priority(0)]
        public void CrossModuleCall() {
            var text1 = @"
import mod2
y = mod2.f('abc')
";
            var text2 = @"
def f(x):
    return x
";

            PermutedTest("mod", new[] { text1, text2 }, state => {
                state.AssertIsInstance(state.Modules["mod2"], "x", text2.IndexOf("return x"), BuiltinTypeId.Str);
                state.AssertIsInstance(state.Modules["mod1"], "y", BuiltinTypeId.Str);
            });
        }

        [TestMethod, Priority(0)]
        public void CrossModuleCallType() {
            var text1 = @"
import mod2
y = mod2.c('abc').x
";
            var text2 = @"
class c:
    def __init__(self, x):
        self.x = x
";

            PermutedTest("mod", new[] { text1, text2 }, state => {
                state.AssertIsInstance(state.Modules["mod2"], "x", text2.IndexOf("= x"), BuiltinTypeId.Str);
                state.AssertIsInstance(state.Modules["mod1"], "y", BuiltinTypeId.Str);
            });
        }

        [TestMethod, Priority(0)]
        public void CrossModuleCallType2() {
            var text1 = @"
from mod2 import c
class x(object):
    def Fob(self):
        y = c('abc').x
";
            var text2 = @"
class c:
    def __init__(self, x):
        self.x = x
";

            PermutedTest("mod", new[] { text1, text2 }, state => {
                state.AssertIsInstance(state.Modules["mod2"], "x", text2.IndexOf("= x"), BuiltinTypeId.Str);
                state.AssertIsInstance(state.Modules["mod1"], "y", text1.IndexOf("y ="), BuiltinTypeId.Str);
            });
        }

        [TestMethod, Priority(0)]
        public void CrossModuleFuncAndType() {
            var text1 = @"
class Something(object):
    def f(self): pass
    def g(self): pass


def SomeFunc():
    x = Something()
    return x
";
            var text2 = @"
from mod1 import SomeFunc

x = SomeFunc()
";

            var text3 = @"
from mod2 import x
a = x
";

            PermutedTest("mod", new[] { text1, text2, text3 }, state => {
                state.AssertHasAttr(state.Modules["mod3"], "a", 0, "f", "g");
                state.AssertHasAttr(state.Modules["mod3"], "a", 0, state.ObjectMembers);
            });
        }

        [TestMethod, Priority(0)]
        public void MembersAfterError() {
            var text = @"
class X(object):
    def f(self):
        return self.
        
    def g(self):
        pass
        
    def h(self):
        pass
";
            var entry = ProcessText(text, allowParseErrors: true);
            entry.AssertHasAttr("self", text.IndexOf("self."), "f", "g", "h");
            entry.AssertHasAttr("self", text.IndexOf("self."), entry.ObjectMembers);
        }


        [TestMethod, Priority(0)]
        public void Property() {
            var text = @"
class x(object):
    @property
    def SomeProp(self):
        return 42

a = x().SomeProp
";
            var entry = ProcessText(text);
            entry.AssertIsInstance("a", BuiltinTypeId.Int);
        }

        [TestMethod, Priority(0)]
        public void StaticMethod() {
            var text = @"
class x(object):
    @staticmethod
    def StaticMethod(value):
        return value

a = x().StaticMethod(4.0)
";
            var entry = ProcessText(text);
            entry.AssertIsInstance("a", BuiltinTypeId.Float);
        }

        [TestMethod, Priority(0)]
        public void InheritedStaticMethod() {
            var text = @"
class x(object):
    @staticmethod
    def StaticMethod(value):
        return value

class y(x):
    pass

a = y().StaticMethod(4.0)
";
            var entry = ProcessText(text);
            entry.AssertIsInstance("a", BuiltinTypeId.Float);
        }

        [TestMethod, Priority(0)]
        public void ClassMethod() {
            var text = @"
class x(object):
    @classmethod
    def ClassMethod(cls):
        return cls

a = x().ClassMethod()
b = x.ClassMethod()
";
            var entry = ProcessText(text);
            entry.AssertDescription("a", "x");
            entry.AssertDescription("b", "x");
            entry.AssertDescription("cls", text.IndexOf("return"), "x");

            var exprs = new[] { "x.ClassMethod", "x().ClassMethod" };
            foreach (var expr in exprs) {
                // cls is implied, so expect no parameters
                entry.AssertHasParameters(expr);
            }

            text = @"
class x(object):
    @classmethod
    def UncalledClassMethod(cls):
        return cls
";
            entry = ProcessText(text);
            entry.AssertDescription("cls", text.IndexOf("return"), "x");
        }

        [TestMethod, Priority(0)]
        public void InheritedClassMethod() {
            var text = @"
class x(object):
    @classmethod
    def ClassMethod(cls):
        return cls

class y(x):
    pass

a = y().ClassMethod()
b = y.ClassMethod()
";
            var entry = ProcessTextV2(text);
            entry.AssertDescription("a", "y");
            entry.AssertDescription("b", "y");
            var desc = string.Join(Environment.NewLine, entry.GetCompletionDocumentation("", "cls", text.IndexOf("return")));
            AssertUtil.Contains(desc, "x", "y");

            var exprs = new[] { "y.ClassMethod", "y().ClassMethod" };
            foreach (var expr in exprs) {
                // cls is implied, so expect no parameters
                entry.AssertHasParameters(expr);
            }
        }

        [TestMethod, Priority(0)]
        public void UserDescriptor() {
            var text = @"
class mydesc(object):
    def __get__(self, inst, ctx):
        return 42

class C(object):
    x = mydesc()

fob = C.x
oar = C().x
";
            var entry = ProcessText(text);
            entry.AssertIsInstance("fob", BuiltinTypeId.Int);
            entry.AssertIsInstance("oar", BuiltinTypeId.Int);
            entry.AssertIsInstance("C.x", BuiltinTypeId.Int);

            entry.AssertIsInstance("ctx", text.IndexOf("return"), BuiltinTypeId.Type);
            entry.AssertIsInstance("inst", text.IndexOf("return 42"), "None", "C");

            text = @"
class mydesc(object):
    def __get__(self, inst, ctx):
        return 42

class C(object):
    x = mydesc()
    def instfunc(self):
        pass

oar = C().x
";

            entry = ProcessText(text);
            entry.AssertIsInstance("inst", text.IndexOf("return 42"), "C");
            entry.AssertHasAttr("inst", text.IndexOf("return 42"), "instfunc");
        }

        [TestMethod, Priority(0)]
        public void AssignSelf() {
            var text = @"
class x(object):
    def __init__(self):
        self.x = 'abc'
    def f(self):
        pass
";
            var entry = ProcessText(text);
            entry.AssertHasAttr("self", text.IndexOf("pass"), "x");
            entry.AssertIsInstance("self.x", text.IndexOf("pass"), BuiltinTypeId.Str);
        }

        [TestMethod, Priority(0)]
        public void AssignToMissingMember() {
            var text = @"
class test():
    x = 0;
    y = 1;
t = test()
t.x, t. =
";
            // http://pytools.codeplex.com/workitem/733

            // this just shouldn't crash, we should handle the malformed code, not much to inspect afterwards...
            var entry = ProcessText(text, allowParseErrors: true);
        }

        class EmptyAnalysisCookie : IAnalysisCookie {
            public static EmptyAnalysisCookie Instance = new EmptyAnalysisCookie();
            public string GetLine(int lineNo) {
                throw new NotImplementedException();
            }
        }

        static void AnalyzeLeak(Action func, int minutesBeforeMeasure = 1, int minutesBeforeAssert = 1) {
            long RUN_TIME = minutesBeforeMeasure * 60 * 1000;
            long LEAK_TIME = minutesBeforeAssert * 60 * 1000;

            var sw = new Stopwatch();
            sw.Start();
            for (var start = sw.ElapsedMilliseconds; start + RUN_TIME > sw.ElapsedMilliseconds;) {
                func();
            }

            var memory1 = GC.GetTotalMemory(true);

            for (var start = sw.ElapsedMilliseconds; start + LEAK_TIME > sw.ElapsedMilliseconds;) {
                func();
            }

            var memory2 = GC.GetTotalMemory(true);

            var delta = memory2 - memory1;
            Trace.TraceInformation("Usage after {0} minute(s): {1}", minutesBeforeMeasure, memory1);
            Trace.TraceInformation("Usage after {0} minute(s): {1}", minutesBeforeAssert, memory2);
            Trace.TraceInformation("Change: {0}", delta);

            Assert.AreEqual((double)memory1, (double)memory2, memory2 * 0.1, string.Format("Memory increased by {0}", delta));
        }

        //[TestMethod, Priority(2), Timeout(5 * 60 * 1000)]
        public void MemLeak() {
            var state = CreateAnalyzer();
            var oar = state.AddModule("oar", "");
            var baz = state.AddModule("baz", "");

            AnalyzeLeak(() => {
                state.UpdateModule(oar, @"
import sys
from baz import D

class C(object):
    def f(self, b):
        x = sys.version
        y = sys.exc_clear()
        a = []
        a.append(b)
        return a

a = C()
z = a.f(D())
min(a, D())

");

                state.UpdateModule(baz, @"
from oar import C

class D(object):
    def g(self, a):
        pass

a = D()
a.f(C())
z = C().f(42)

min(a, D())
");
            });
        }

        //[TestMethod, Priority(2), Timeout(15 * 60 * 1000)]
        public void MemLeak2() {
            bool anyTested = false;

            foreach (var ver in PythonPaths.Versions) {
                var azureDir = Path.Combine(ver.PrefixPath, "Lib", "site-packages", "azure");
                if (Directory.Exists(azureDir)) {
                    anyTested = true;
                    AnalyzeDirLeak(azureDir);
                }
            }

            if (!anyTested) {
                Assert.Inconclusive("Test requires Azure SDK to be installed");
            }
        }

        private void AnalyzeDirLeak(string dir) {
            List<string> files = new List<string>();
            CollectFiles(dir, files);

            List<FileStreamReader> sourceUnits = new List<FileStreamReader>();
            foreach (string file in files) {
                sourceUnits.Add(
                    new FileStreamReader(file)
                );
            }

            Stopwatch sw = new Stopwatch();

            sw.Start();
            long start0 = sw.ElapsedMilliseconds;
            using (var state = CreateAnalyzer()) {
                var projectState = state.Analyzer;
                var modules = new List<IPythonProjectEntry>();
                foreach (var sourceUnit in sourceUnits) {
                    modules.Add(projectState.AddModule(ModulePath.FromFullPath(sourceUnit.Path).ModuleName, sourceUnit.Path, null));
                }
                long start1 = sw.ElapsedMilliseconds;
                Trace.TraceInformation("AddSourceUnit: {0} ms", start1 - start0);

                var nodes = new List<Microsoft.PythonTools.Parsing.Ast.PythonAst>();
                for (int i = 0; i < modules.Count; i++) {
                    PythonAst ast = null;
                    try {
                        var sourceUnit = sourceUnits[i];

                        ast = Parser.CreateParser(sourceUnit, projectState.LanguageVersion).ParseFile();
                    } catch (Exception) {
                    }
                    nodes.Add(ast);
                }
                long start2 = sw.ElapsedMilliseconds;
                Trace.TraceInformation("Parse: {0} ms", start2 - start1);

                for (int i = 0; i < modules.Count; i++) {
                    var ast = nodes[i];

                    if (ast != null) {
                        using (var p = modules[i].BeginParse()) {
                            p.Tree = ast;
                            p.Complete();
                        }
                    }
                }

                long start3 = sw.ElapsedMilliseconds;
                for (int i = 0; i < modules.Count; i++) {
                    Trace.TraceInformation("Analyzing {1}: {0} ms", sw.ElapsedMilliseconds - start3, sourceUnits[i].Path);
                    var ast = nodes[i];
                    if (ast != null) {
                        modules[i].Analyze(CancellationToken.None, true);
                    }
                }
                if (modules.Count > 0) {
                    Trace.TraceInformation("Analyzing queue");
                    modules[0].AnalysisGroup.AnalyzeQueuedEntries(CancellationToken.None);
                }

                int index = -1;
                for (int i = 0; i < modules.Count; i++) {
                    if (((ProjectEntry)modules[i]).ModuleName == "azure.servicebus.servicebusservice") {
                        index = i;
                        break;
                    }
                }
                AnalyzeLeak(() => {
                    using (var reader = new FileStreamReader(modules[index].FilePath)) {
                        var ast = Parser.CreateParser(reader, projectState.LanguageVersion).ParseFile();

                        using (var p = modules[index].BeginParse()) {
                            p.Tree = ast;
                            p.Complete();
                        }
                    }

                    modules[index].Analyze(CancellationToken.None, true);
                    modules[index].AnalysisGroup.AnalyzeQueuedEntries(CancellationToken.None);
                });
            }
        }

        [TestMethod, Priority(0)]
        public void CancelAnalysis() {
            var ver = PythonPaths.Versions.LastOrDefault(v => v != null);
            if (ver == null) {
                Assert.Inconclusive("Test requires Python installation");
            }

            var cancelSource = new CancellationTokenSource();
            var task = Task.Run(() => {
                new AnalysisTest().AnalyzeDir(Path.Combine(ver.PrefixPath, "Lib"), ver.Version, cancel: cancelSource.Token);
            }, cancelSource.Token);

            // Allow 10 seconds for parsing to complete and analysis to start
            cancelSource.CancelAfter(TimeSpan.FromSeconds(10));

            // Allow 20 seconds after cancellation to abort
            if (!task.Wait(TimeSpan.FromSeconds(30))) {
                try {
                    task.Dispose();
                } catch (InvalidOperationException) {
                }
                Assert.Fail("Analysis did not abort within 20 seconds");
            }
        }

        [TestMethod, Priority(0)]
        public void MoveClass() {
            var fobSrc = "from oar import C";

            var oarSrc = @"
class C(object):
    pass
";

            var bazSrc = @"
class C(object):
    pass
";

            using (var state = CreateAnalyzer()) {
                var fob = state.AddModule("fob", fobSrc);
                var oar = state.AddModule("oar", oarSrc);
                var baz = state.AddModule("baz", bazSrc);

                state.WaitForAnalysis();

                state.AssertDescription(fob, "C", "C");
                state.AssertReferencesInclude(baz, "C", 0,
                    new VariableLocation(2, 7, VariableType.Definition, oar.FilePath)
                );

                // delete the class..
                state.UpdateModule(oar, "");
                state.WaitForAnalysis();

                state.AssertIsInstance(fob, "C");

                state.UpdateModule(fob, "from baz import C");
                state.WaitForAnalysis();

                state.AssertDescription(fob, "C", "C");
                state.AssertReferencesInclude(fob, "C", 0,
                    new VariableLocation(2, 7, VariableType.Definition, baz.FilePath)
                );
            }
        }

        [TestMethod, Priority(0)]
        public void Package() {
            var src1 = "";

            var src2 = @"
from fob.y import abc
import fob.y as y
";

            var src3 = @"
abc = 42
";

            using (var state = CreateAnalyzer()) {
                var package = state.AddModule("fob", src1, "fob\\__init__.py");
                var x = state.AddModule("fob.x", src2);
                var y = state.AddModule("fob.y", src3);
                state.WaitForAnalysis();

                state.AssertDescription(x, "y", "Python module fob.y");
                state.AssertIsInstance(x, "abc", BuiltinTypeId.Int);
            }
        }

        [TestMethod, Priority(0)]
        public void PackageRelativeImport() {
            using (var state = CreateAnalyzer()) {
                state.CreateProjectOnDisk = true;

                var package = state.AddModule("fob", "from .y import abc", "fob\\__init__.py");
                var x = state.AddModule("fob.x", "from .y import abc");
                var y = state.AddModule("fob.y", "abc = 42");

                state.WaitForAnalysis();

                state.AssertIsInstance(x, "abc", BuiltinTypeId.Int);
                state.AssertIsInstance(package, "abc", BuiltinTypeId.Int);
            }
        }

        [TestMethod, Priority(0)]
        public void PackageRelativeImportAliasedMember() {
            // similar to unittest package which has unittest.main which contains a function called "main".
            // Make sure we see the function, not the module.
            using (var state = CreateAnalyzer()) {
                state.CreateProjectOnDisk = true;

                var package = state.AddModule("fob", "from .y import y", "fob\\__init__.py");
                var y = state.AddModule("fob.y", "def y(): pass");

                state.WaitForAnalysis();

                state.AssertIsInstance(package, "y", BuiltinTypeId.Module, BuiltinTypeId.Function);
            }
        }


        [TestMethod, Priority(0)]
        public void Defaults() {
            var text = @"
def f(x = 42):
    return x
    
a = f()
";
            var entry = ProcessText(text);
            entry.AssertIsInstance("a", BuiltinTypeId.Int);
        }

        [TestMethod, Priority(0)]
        public void Decorator() {
            var text1 = @"
import mod2

inst = mod2.MyClass()

@inst.mydec
def f():
    return 42
    

";

            var text2 = @"
import mod1

class MyClass(object):
    def mydec(self, x):
        return x
";

            PermutedTest("mod", new[] { text1, text2 }, state => {
                state.AssertIsInstance(state.Modules["mod1"], "f", BuiltinTypeId.Function);
                state.AssertIsInstance(state.Modules["mod2"], "mod1.f", BuiltinTypeId.Function);
                state.AssertIsInstance(state.Modules["mod2"], "MyClass().mydec(mod1.f)", BuiltinTypeId.Function);
            });
        }


        [TestMethod, Priority(0)]
        public void DecoratorFlow() {
            var text1 = @"
import mod2

inst = mod2.MyClass()

@inst.filter(fob=42)
def f():
    return 42
    
";

            var text2 = @"
import mod1

class MyClass(object):
    def filter(self, name=None, filter_func=None, **flags):
        # @register.filter()
        def dec(func):
            return self.filter_function(func, **flags)
        return dec
    def filter_function(self, func, **flags):
        name = getattr(func, ""_decorated_function"", func).__name__
        return self.filter(name, func, **flags)
";

            PermutedTest("mod", new[] { text1, text2 }, state => {
                // Ensure we ended up with a function
                state.AssertIsInstance(state.Modules["mod1"], "f", 0, BuiltinTypeId.Function);

                // Ensure we passed a function in to the decorator (def dec(func))
                state.AssertIsInstance(state.Modules["mod2"], "func", text2.IndexOf("return self.filter_function("), BuiltinTypeId.Function);

                // Ensure we saw the function passed *through* the decorator
                state.AssertIsInstance(state.Modules["mod2"], "func", text2.IndexOf("return self.filter("), BuiltinTypeId.Function);

                // Ensure we saw the function passed *back into* the original decorator constructor
                state.AssertIsInstance(
                    state.Modules["mod2"], "filter_func", text2.IndexOf("# @register.filter()"),
                    BuiltinTypeId.Function,
                    BuiltinTypeId.NoneType
                );
            });
        }

        [TestMethod, Priority(0)]
        public void DecoratorTypes() {
            var text = @"
def nop(fn):
    def wrap():
        return fn()
    wp = wrap
    return wp

@nop
def a_tuple():
    return (1, 2, 3)

@nop
def a_list():
    return [1, 2, 3]

@nop
def a_float():
    return 0.1

@nop
def a_string():
    return 'abc'

x = a_tuple()
y = a_list()
z = a_float()
w = a_string()
";
            var entry = ProcessTextV2(text);
            entry.AssertIsInstance("x", BuiltinTypeId.Tuple);
            entry.AssertIsInstance("y", BuiltinTypeId.List);
            entry.AssertIsInstance("z", BuiltinTypeId.Float);
            entry.AssertIsInstance("w", BuiltinTypeId.Str);

            text = @"
def as_list(fn):
    def wrap(v):
        if v == 0:
            return list(fn())
        elif v == 1:
            return set(fn(*args, **kwargs))
        else:
            return str(fn())
    return wrap

@as_list
def items():
    return (1, 2, 3)

items2 = as_list(lambda: (1, 2, 3))

x = items(0)
";
            entry = ProcessTextV2(text);
            entry.AssertIsInstance("items", entry.GetTypeIds("items2").ToArray());
            entry.AssertIsInstance("x", BuiltinTypeId.List, BuiltinTypeId.Set, BuiltinTypeId.Str);
        }

        [TestMethod, Priority(0)]
        public void DecoratorReturnTypes() {
            // https://pytools.codeplex.com/workitem/1694
            var text = @"# without decorator
def returnsGiven(parm):
    return parm

retGivenInt = returnsGiven(1)
retGivenString = returnsGiven('str')
retGivenBool = returnsGiven(True)

# with decorator without wrap
def decoratorFunctionTakesArg1(f):
    def wrapped_f(arg):
        return f(arg)
    return wrapped_f

@decoratorFunctionTakesArg1
def returnsGivenWithDecorator1(parm):
    return parm

retGivenInt1 = returnsGivenWithDecorator1(1)
retGivenString1 = returnsGivenWithDecorator1('str')
retGivenBool1 = returnsGivenWithDecorator1(True)

# with decorator with wrap
def decoratorFunctionTakesArg2():
    def wrap(f):
        def wrapped_f(arg):
            return f(arg)
        return wrapped_f
    return wrap

@decoratorFunctionTakesArg2()
def returnsGivenWithDecorator2(parm):
    return parm

retGivenInt2 = returnsGivenWithDecorator2(1)
retGivenString2 = returnsGivenWithDecorator2('str')
retGivenBool2 = returnsGivenWithDecorator2(True)";

            var entry = ProcessText(text);

            foreach (var suffix in new[] { "", "1", "2" }) {
                Console.WriteLine($"Checking retGiven*{suffix}");
                entry.AssertIsInstance("retGivenInt" + suffix, BuiltinTypeId.Int);
                entry.AssertIsInstance("retGivenString" + suffix, BuiltinTypeId.Str);
                entry.AssertIsInstance("retGivenBool" + suffix, BuiltinTypeId.Bool);
            }
        }

        [TestMethod, Priority(0)]
        public void DecoratorOverflow() {
            var text1 = @"
import mod2

@mod2.decorator_b
def decorator_a(fn):
    return fn
    

";

            var text2 = @"
import mod1

@mod1.decorator_a
def decorator_b(fn):
    return fn
";

            PermutedTest("mod", new[] { text1, text2 }, state => {
                // Neither decorator is callable, but at least analysis completed
                state.AssertIsInstance(state.Modules["mod1"], "decorator_a", BuiltinTypeId.Function);
                state.AssertIsInstance(state.Modules["mod2"], "decorator_b", BuiltinTypeId.Function);
            });
        }

        [TestMethod, Priority(0)]
        public void ProcessDecorators() {
            var text = @"
def d(fn):
    return []

@d
def my_fn():
    return None
";

            var entry = CreateAnalyzer();
            entry.Analyzer.Limits.ProcessCustomDecorators = true;
            entry.AddModule("fob", text);
            entry.WaitForAnalysis();

            entry.AssertIsInstance("my_fn", BuiltinTypeId.List);
            entry.AssertIsInstance("fn", text.IndexOf("return"), BuiltinTypeId.Function);
        }

        [TestMethod, Priority(0)]
        public void NoProcessDecorators() {
            var text = @"
def d(fn):
    return []

@d
def my_fn():
    return None
";

            var entry = CreateAnalyzer();
            entry.Analyzer.Limits.ProcessCustomDecorators = false;
            entry.AddModule("fob", text);
            entry.WaitForAnalysis();

            entry.AssertIsInstance("my_fn", BuiltinTypeId.Function);
            entry.AssertIsInstance("fn", text.IndexOf("return"), BuiltinTypeId.Function);
        }

        [TestMethod, Priority(0)]
        public void DecoratorReferences() {
            var text = @"
def d1(f): return f
class d2:
    def __call__(self, f): return f

@d1
def func_d1(): pass
@d2
def func_d2(): pass

@d1
class cls_d1(): pass
@d2
class cls_d2(): pass
";
            var entry = ProcessText(text);
            entry.AssertReferences("d1",
                new VariableLocation(2, 5, VariableType.Definition),
                new VariableLocation(6, 2, VariableType.Reference),
                new VariableLocation(11, 2, VariableType.Reference)
            );
            entry.AssertReferences("d2",
                new VariableLocation(3, 7, VariableType.Definition),
                new VariableLocation(8, 2, VariableType.Reference),
                new VariableLocation(13, 2, VariableType.Reference)
            );
        }


        [TestMethod, Priority(0)]
        public void ClassInit() {
            var text = @"
class X:
    def __init__(self, value):
        self.value = value

a = X(2)
";
            var entry = ProcessText(text);
            entry.AssertIsInstance("a.value", 0, BuiltinTypeId.Int);
            entry.AssertIsInstance("value", text.IndexOf("self."), BuiltinTypeId.Int);
        }

        [TestMethod, Priority(0)]
        public void InstanceCall() {
            var text = @"
class X:
    def __call__(self, value):
        return value

x = X()

a = x(2)
";
            var entry = ProcessText(text);
            entry.AssertIsInstance("a", BuiltinTypeId.Int);
        }

        /// <summary>
        /// Verifies that regardless of how we get to imports/function return values that
        /// we properly understand the imported value.
        /// </summary>
        [TestMethod, Priority(0)]
        public void ImportScopesOrder() {
            var text1 = @"
import _io
import mod2
import mmap as mm

import sys
def f():
    return sys

def g():
    return _io

def h():
    return mod2.sys

def i():
    import zlib
    return zlib

def j():
    return mm

def k():
    return mod2.impp

import operator as op

import re

";

            var text2 = @"
import sys
import imp as impp
";
            PermutedTest("mod", new[] { text1, text2 }, state => {
                state.DefaultModule = "mod1";
                state.AssertDescription("g", "def mod1.g() -> built-in module _io");
                state.AssertDescription("f", "def mod1.f() -> built-in module sys");
                state.AssertDescription("h", "def mod1.h() -> built-in module sys");
                state.AssertDescription("i", "def mod1.i() -> built-in module zlib");
                state.AssertDescription("j", "def mod1.j() -> built-in module mmap");
                state.AssertDescription("k", "def mod1.k() -> built-in module imp");
            });
        }

        [TestMethod, Priority(0)]
        public void ClassNew() {
            var text = @"
class X:
    def __new__(cls, value):
        res = object.__new__(cls)
        res.value = value
        return res

a = X(2)
";
            var entry = ProcessText(text);
            entry.AssertDescription("cls", text.IndexOf("= value"), "X");
            entry.AssertIsInstance("value", text.IndexOf("res.value = "), BuiltinTypeId.Int);
            entry.AssertIsInstance("res", text.IndexOf("res.value = "), "X");
            entry.AssertIsInstance("a", text.IndexOf("a = "), "X");
            entry.AssertIsInstance("a.value", BuiltinTypeId.Int);
        }

        [TestMethod, Priority(0)]
        public void Global() {
            var text = @"
x = None
y = None
def f():
    def g():
        global x, y
        x = 123
        y = 123
    return x, y

a, b = f()
";

            var entry = ProcessText(text);
            entry.AssertIsInstance("a", BuiltinTypeId.NoneType, BuiltinTypeId.Int);
            entry.AssertIsInstance("b", BuiltinTypeId.NoneType, BuiltinTypeId.Int);
            entry.AssertIsInstance("x", BuiltinTypeId.NoneType, BuiltinTypeId.Int);
            entry.AssertIsInstance("y", BuiltinTypeId.NoneType, BuiltinTypeId.Int);
        }

        [TestMethod, Priority(0)]
        public void Nonlocal() {
            var text = @"
def f():
    x = None
    y = None
    def g():
        nonlocal x, y
        x = 123
        y = 234
    return x, y

a, b = f()
";

            var entry = ProcessTextV3(text);
            entry.AssertIsInstance("x", text.IndexOf("nonlocal"), BuiltinTypeId.NoneType, BuiltinTypeId.Int);
            entry.AssertIsInstance("y", text.IndexOf("nonlocal"), BuiltinTypeId.NoneType, BuiltinTypeId.Int);
            entry.AssertIsInstance("x", text.IndexOf("return"), BuiltinTypeId.NoneType, BuiltinTypeId.Int);
            entry.AssertIsInstance("y", text.IndexOf("return"), BuiltinTypeId.NoneType, BuiltinTypeId.Int);
            entry.AssertIsInstance("a", BuiltinTypeId.NoneType, BuiltinTypeId.Int);
            entry.AssertIsInstance("b", BuiltinTypeId.NoneType, BuiltinTypeId.Int);

            entry.AssertReferences("x", text.IndexOf("x ="),
                new VariableLocation(3, 5, VariableType.Definition),
                new VariableLocation(6, 18, VariableType.Reference),
                new VariableLocation(7, 9, VariableType.Definition),
                new VariableLocation(9, 12, VariableType.Reference)
            );

            entry.AssertReferences("y", text.IndexOf("x ="),
                new VariableLocation(4, 5, VariableType.Definition),
                new VariableLocation(6, 21, VariableType.Reference),
                new VariableLocation(8, 9, VariableType.Definition),
                new VariableLocation(9, 15, VariableType.Reference)
            );


            text = @"
def f(x):
    def g():
        nonlocal x
        x = 123
    return x

a = f(None)
";

            entry = ProcessTextV3(text);
            entry.AssertIsInstance("a", BuiltinTypeId.NoneType, BuiltinTypeId.Int);
        }

        [TestMethod, Priority(0)]
        public void IsInstance() {
            var text = @"
x = None


if True:
    pass
    assert isinstance(x, int)
    z = 100
    pass
else:
    pass
    assert isinstance(x, str)
    y = 200
    pass
    




if isinstance(x, tuple):
    fob = 300
    pass
";

            var entry = ProcessText(text);
            entry.AssertIsInstance("x", text.IndexOf("z ="), BuiltinTypeId.Int);
            entry.AssertIsInstance("x", text.IndexOf("z =") + 1, BuiltinTypeId.Int);
            entry.AssertIsInstance("x", text.IndexOf("pass"), BuiltinTypeId.NoneType, BuiltinTypeId.Int, BuiltinTypeId.Str, BuiltinTypeId.Tuple);
            entry.AssertIsInstance("x", text.IndexOf("y ="), BuiltinTypeId.Str);
            entry.AssertIsInstance("x", text.IndexOf("y =") + 1, BuiltinTypeId.Str);
            entry.AssertIsInstance("x", text.IndexOf("else:") + 7, BuiltinTypeId.NoneType, BuiltinTypeId.Int, BuiltinTypeId.Str, BuiltinTypeId.Tuple);
            entry.AssertIsInstance("x", text.IndexOf("fob ="), BuiltinTypeId.Tuple);
            entry.AssertIsInstance("x", text.LastIndexOf("pass"), BuiltinTypeId.Tuple);

            entry.AssertReferences("x",
                new VariableLocation(2, 1, VariableType.Definition),
                new VariableLocation(7, 23, VariableType.Reference),
                new VariableLocation(12, 23, VariableType.Reference),
                new VariableLocation(20, 15, VariableType.Reference)
            );

            entry.AssertReferences("x", text.IndexOf("z ="),
                new VariableLocation(2, 1, VariableType.Definition),
                new VariableLocation(7, 23, VariableType.Reference),
                new VariableLocation(12, 23, VariableType.Reference),
                new VariableLocation(20, 15, VariableType.Reference)
            );

            entry.AssertReferences("x", text.IndexOf("z =") + 1,
                new VariableLocation(2, 1, VariableType.Definition),
                new VariableLocation(7, 23, VariableType.Reference),
                new VariableLocation(12, 23, VariableType.Reference),
                new VariableLocation(20, 15, VariableType.Reference)
            );

            entry.AssertReferences("x", text.IndexOf("z =") - 2,
                new VariableLocation(2, 1, VariableType.Definition),
                new VariableLocation(7, 23, VariableType.Reference),
                new VariableLocation(12, 23, VariableType.Reference),
                new VariableLocation(20, 15, VariableType.Reference)
            );

            entry.AssertReferences("x", text.IndexOf("y ="),
                new VariableLocation(2, 1, VariableType.Definition),
                new VariableLocation(7, 23, VariableType.Reference),
                new VariableLocation(12, 23, VariableType.Reference),
                new VariableLocation(20, 15, VariableType.Reference)
            );

            entry.AssertReferences("x", text.IndexOf("y =") + 1,
                new VariableLocation(2, 1, VariableType.Definition),
                new VariableLocation(7, 23, VariableType.Reference),
                new VariableLocation(12, 23, VariableType.Reference),
                new VariableLocation(20, 15, VariableType.Reference)
            );

            entry.AssertReferences("x", text.IndexOf("y =") - 2,
                new VariableLocation(2, 1, VariableType.Definition),
                new VariableLocation(7, 23, VariableType.Reference),
                new VariableLocation(12, 23, VariableType.Reference),
                new VariableLocation(20, 15, VariableType.Reference)
            );

            text = @"
def f(a):
    def g():
        nonlocal a
        print(a)
        assert isinstance(a, int)
        pass

f('abc')
";

            entry = ProcessTextV3(text);
            entry.AssertIsInstance("a");
            entry.AssertIsInstance("a", text.IndexOf("def g()"), BuiltinTypeId.Int, BuiltinTypeId.Unicode);
            entry.AssertIsInstance("a", text.IndexOf("pass"), BuiltinTypeId.Int);
            entry.AssertIsInstance("a", text.IndexOf("print(a)"), BuiltinTypeId.Int, BuiltinTypeId.Unicode);

            text = @"x = None


if True:
    pass
    assert isinstance(x, int)
    z = 100
    
    pass

print(z)";

            entry = ProcessText(text);
            entry.AssertIsInstance("z", BuiltinTypeId.Int);
            entry.AssertIsInstance("z", text.IndexOf("z ="), BuiltinTypeId.Int);
            entry.AssertIsInstance("z", text.Length - 1, BuiltinTypeId.Int);

            entry.AssertReferences("z",
                new VariableLocation(7, 5, VariableType.Definition),
                new VariableLocation(11, 7, VariableType.Reference)
            );

            entry.AssertReferences("z", text.IndexOf("z ="),
                new VariableLocation(7, 5, VariableType.Definition),
                new VariableLocation(11, 7, VariableType.Reference)
            );

            // http://pytools.codeplex.com/workitem/636

            // this just shouldn't crash, we should handle the malformed code, not much to inspect afterwards...

            entry = ProcessText("if isinstance(x, list):\r\n", allowParseErrors: true);
            entry = ProcessText("if isinstance(x, list):", allowParseErrors: true);
        }

        [TestMethod, Priority(0)]
        public void NestedIsInstance() {
            var code = @"
def f():
    x = None
    y = None

    assert isinstance(x, int)
    z = x

    assert isinstance(y, int)
    w = y

    pass";

            var entry = ProcessText(code);
            entry.AssertIsInstance("z", code.IndexOf("pass"), BuiltinTypeId.Int);
            entry.AssertIsInstance("w", code.IndexOf("pass"), BuiltinTypeId.Int);
        }

        [TestMethod, Priority(0)]
        public void NestedIsInstance1908() {
            // https://pytools.codeplex.com/workitem/1908
            var code = @"
def f(x):
    y = object()    
    assert isinstance(x, int)
    if isinstance(y, float):
        print('hi')

    pass
";

            var entry = ProcessText(code);
            entry.AssertIsInstance("y", code.IndexOf("pass"), BuiltinTypeId.Object, BuiltinTypeId.Float);
        }

        [TestMethod, Priority(0)]
        public void IsInstanceUserDefinedType() {
            var text = @"
class C(object):
    def f(self):
        pass

def f(a):
    assert isinstance(a, C)
    print(a)
    pass
";

            var entry = ProcessText(text);
            entry.AssertIsInstance("a", text.IndexOf("print(a)"), "C");
        }

        [TestMethod, Priority(0)]
        public void IsInstanceNested() {
            var text = @"
class R: pass

def fn(a, b, c):
    result = R()
    assert isinstance(a, str)
    result.a = a

    assert isinstance(b, type)
    if isinstance(b, tuple):
        pass
    result.b = b

    assert isinstance(c, str)
    result.c = c
    return result

r1 = fn('fob', (int, str), 'oar')
r2 = fn(123, None, 4.5)
";

            var entry = ProcessText(text);
            entry.AssertIsInstance("r1.a", BuiltinTypeId.Str);
            entry.AssertIsInstance("r1.b", BuiltinTypeId.Type, BuiltinTypeId.Tuple);
            entry.AssertIsInstance("r1.c", BuiltinTypeId.Str);

            entry.AssertIsInstance("r2.a", BuiltinTypeId.Str);
            entry.AssertIsInstance("r2.b", BuiltinTypeId.Type, BuiltinTypeId.Tuple);
            entry.AssertIsInstance("r2.c", BuiltinTypeId.Str);
        }

        private static IEnumerable<string> DumpScopesToStrings(InterpreterScope scope) {
            yield return scope.Name;
            foreach (var child in scope.Children) {
                foreach (var s in DumpScopesToStrings(child)) {
                    yield return "  " + s;
                }
            }
        }

        [TestMethod, Priority(0)]
        public void IsInstanceAndLambdaScopes() {
            // https://github.com/Microsoft/PTVS/issues/2801
            var text = @"if isinstance(p, dict):
    v = [i for i in (lambda x: x)()]";

            var entry = ProcessTextV3(text);
            var scope = entry.Modules[entry.DefaultModule].Analysis.Scope;
            var dump = string.Join(Environment.NewLine, DumpScopesToStrings(scope));

            Console.WriteLine($"Actual:{Environment.NewLine}{dump}");

            Assert.AreEqual(entry.DefaultModule + @"
  <statements>
  <isinstance scope>
    <comprehension scope>
      <lambda>
        <statements>
  <statements>", dump);
        }

        [TestMethod, Priority(0)]
        public void IsInstanceReferences() {
            var text = @"def fob():
    oar = get_b()
    assert isinstance(oar, float)

    if oar.complex:
        raise IndexError

    return oar";

            var entry = ProcessText(text);

            for (int i = text.IndexOf("oar", 0); i >= 0; i = text.IndexOf("oar", i + 1)) {
                entry.AssertReferences("oar", i,
                    new VariableLocation(2, 5, VariableType.Definition),
                    new VariableLocation(3, 23, VariableType.Reference),
                    new VariableLocation(5, 8, VariableType.Reference),
                    new VariableLocation(8, 12, VariableType.Reference)
                );
            }
        }

        [TestMethod, Priority(0)]
        public void FunctoolsDecoratorReferences() {
            var text = @"from functools import wraps

def d(f):
    @wraps(f)
    def wrapped(*a, **kw):
        return f(*a, **kw)
    return wrapped

@d
def g(p):
    return p

n1 = g(1)";

            var entry = ProcessText(text);

            entry.AssertReferences("d",
                new VariableLocation(3, 5, VariableType.Definition),
                new VariableLocation(9, 2, VariableType.Reference)
            );

            entry.AssertReferences("g",
                new VariableLocation(5, 9, VariableType.Definition),
                new VariableLocation(10, 5, VariableType.Definition),
                new VariableLocation(13, 6, VariableType.Reference)
            );

            // Decorators that don't use @wraps will expose the wrapper function
            // as a value.
            text = @"def d(f):
    def wrapped(*a, **kw):
        return f(*a, **kw)
    return wrapped

@d
def g(p):
    return p

n1 = g(1)";

            entry = ProcessText(text);

            entry.AssertReferences("d",
                new VariableLocation(1, 5, VariableType.Definition),
                new VariableLocation(6, 2, VariableType.Reference)
            );

            entry.AssertReferences("g",
                new VariableLocation(7, 5, VariableType.Definition),
                new VariableLocation(10, 6, VariableType.Reference),
                new VariableLocation(2, 9, VariableType.Definition)
            );
        }

        [TestMethod, Priority(0)]
        public void QuickInfo() {
            var text = @"
import sys
a = 41.0
b = 42L
c = 'abc'
x = (2, 3, 4)
y = [2, 3, 4]
z = 43

class fob(object):
    @property
    def f(self): pass

    def g(self): pass
    
d = fob()

def f():
    print 'hello'
    return 'abc'

def g():
    return c.Length

def h():
    return f
    return g

class return_func_class:
    def return_func(self):
        '''some help'''
        return self.return_func


def docstr_func():
    '''useful documentation'''
    return 42

def with_params(a, b, c):
    pass

def with_params_default(a, b, c = 100):
    pass

def with_params_default_2(a, b, c = []):
    pass

def with_params_default_3(a, b, c = ()):
    pass

def with_params_default_4(a, b, c = {}):
    pass

def with_params_default_2a(a, b, c = [None]):
    pass

def with_params_default_3a(a, b, c = (None, )):
    pass

def with_params_default_4a(a, b, c = {42: 100}):
    pass

def with_params_default_starargs(*args, **kwargs):
    pass
";
            var entry = ProcessTextV2(text);

            entry.AssertIsInstance("fob()", "fob");
            entry.AssertDescription("int()", "int");
            entry.AssertDescription("a", "float");
            entry.AssertDescription("a", "float");
            entry.AssertDescription("b", "long");
            entry.AssertDescription("c", "str");
            entry.AssertIsInstance("x", BuiltinTypeId.Tuple);
            entry.AssertIsInstance("y", BuiltinTypeId.List);
            entry.AssertDescription("z", "int");
            entry.AssertDescriptionContains("min", "built-in function min", "min(");
            entry.AssertDescriptionContains("list.append", "built-in function list.append(");
            entry.AssertIsInstance("\"abc\".Length");
            entry.AssertIsInstance("c.Length");
            entry.AssertIsInstance("d", "fob");
            entry.AssertDescription("sys", "built-in module sys");
            entry.AssertDescription("f", "def test-module.f() -> str");
            entry.AssertDescription("fob.f", "def test-module.fob.f(self : fob)\r\ndeclared in fob");
            entry.AssertDescription("fob().g", "method g of test-module.fob objects ");
            entry.AssertDescription("fob", "class test-module.fob(object)");
            //AssertUtil.ContainsExactly(entry.GetVariableDescriptionsByIndex("System.StringSplitOptions.RemoveEmptyEntries", 1), "field of type StringSplitOptions");
            entry.AssertDescription("g", "def test-module.g()");    // return info could be better
            //AssertUtil.ContainsExactly(entry.GetVariableDescriptionsByIndex("System.AppDomain.DomainUnload", 1), "event of type System.EventHandler");
            entry.AssertDescription("None", "None");
            entry.AssertDescription("f.func_name", "property of type str");
            entry.AssertDescription("h", "def test-module.h() -> def test-module.f() -> str, def test-module.g()");
            entry.AssertDescription("docstr_func", "def test-module.docstr_func() -> int\r\nuseful documentation");

            entry.AssertDescription("with_params", "def test-module.with_params(a, b, c)");
            entry.AssertDescription("with_params_default", "def test-module.with_params_default(a, b, c : int = 100)");
            entry.AssertDescription("with_params_default_2", "def test-module.with_params_default_2(a, b, c : list = [])");
            entry.AssertDescription("with_params_default_3", "def test-module.with_params_default_3(a, b, c : tuple = ())");
            entry.AssertDescription("with_params_default_4", "def test-module.with_params_default_4(a, b, c : dict = {})");
            entry.AssertDescription("with_params_default_2a", "def test-module.with_params_default_2a(a, b, c : list = [...])");
            entry.AssertDescription("with_params_default_3a", "def test-module.with_params_default_3a(a, b, c : tuple = (...))");
            entry.AssertDescription("with_params_default_4a", "def test-module.with_params_default_4a(a, b, c : dict = {...})");
<<<<<<< HEAD
            entry.AssertDescription("with_params_default_starargs", "def test-module.with_params_default_starargs(*args, **kwargs)");
=======
            entry.AssertDescription("with_params_default_starargs", "def test-module.with_params_default_starargs(*args : tuple, **kwargs : dict)");
>>>>>>> 2b85c8ec

            // method which returns it's self, we shouldn't stack overflow producing the help...
            entry.AssertDescription("return_func_class().return_func", @"method return_func of test-module.return_func_class objects  -> method return_func of test-module.return_func_class objects ...
some help");
        }

        [TestMethod, Priority(0)]
        public void CompletionDocumentation() {
            var text = @"
import sys
a = 41.0
b = 42L
c = 'abc'
x = (2, 3, 4)
y = [2, 3, 4]
z = 43

class fob(object):
    @property
    def f(self): pass

    def g(self): pass
    
d = fob()

def f():
    print 'hello'
    return 'abc'

def g():
    return c.Length
";
            var entry = ProcessText(text);

            AssertUtil.Contains(entry.GetCompletionDocumentation("", "d", 1).First(), "instance of fob");
            AssertUtil.Contains(entry.GetCompletionDocumentation("", "int", 1).First(), "integer");
            AssertUtil.Contains(entry.GetCompletionDocumentation("", "min", 1).First(), "min(");
        }

        [TestMethod, Priority(0)]
        public void MemberType() {
            var text = @"
import sys
a = 41.0
b = 42L
c = 'abc'
x = (2, 3, 4)
y = [2, 3, 4]
z = 43

class fob(object):
    @property
    def f(self): pass

    def g(self): pass
    
d = fob()

def f():
    print 'hello'
    return 'abc'

def g():
    return c.Length
";
            var entry = ProcessText(text);


            entry.AssertAttrIsType("f", "func_name", PythonMemberType.Property);
            entry.AssertAttrIsType("f", "func_name", PythonMemberType.Property);
            entry.AssertAttrIsType("list", "append", PythonMemberType.Method);
            entry.AssertAttrIsType("y", "append", PythonMemberType.Method);
            entry.AssertAttrIsType("", "int", PythonMemberType.Class);
            entry.AssertAttrIsType("", "min", PythonMemberType.Function);
            entry.AssertAttrIsType("", "sys", PythonMemberType.Module);
        }

        [TestMethod, Priority(0)]
        public void RecurisveDataStructures() {
            var text = @"
d = {}
d[0] = d
";
            var entry = ProcessTextV2(text);

            entry.AssertDescription("d", "dict({int : dict})");
        }

        /// <summary>
        /// Variable is refered to in the base class, defined in the derived class, we should know the type information.
        /// </summary>
        [TestMethod, Priority(0)]
        public void BaseReferencedDerivedDefined() {
            var text = @"
class Base(object):
    def f(self):
        x = self.map

class Derived(Base):
    def __init__(self):
        self.map = {}

pass
";

            var entry = ProcessText(text);
            entry.AssertAttrIsType("Derived()", "map", PythonMemberType.Field);
        }


        /// <summary>
        /// Test case where we have a member but we don't have any type information for the member.  It should
        /// still show up as a member.
        /// </summary>
        [TestMethod, Priority(0)]
        public void NoTypesButIsMember() {
            var text = @"
def f(x, y):
    C(x, y)

class C(object):
    def __init__(self, x, y):
        self.x = x
        self.y = y

f(1)
";

            var entry = ProcessText(text);
            entry.AssertHasAttr("C()", "x", "y");
        }

        /// <summary>
        /// Test case where we have a member but we don't have any type information for the member.  It should
        /// still show up as a member.
        /// </summary>
        [TestMethod, Priority(0)]
        public void SequenceFromSequence() {
            var text = @"
x = []
x.append(1)

t = (1, )

class MyIndexer(object):
    def __getitem__(self, index):
        return 1

ly = list(x)
lz = list(MyIndexer())

ty = tuple(x)
tz = tuple(MyIndexer())

lyt = list(t)
tyt = tuple(t)
";

            var entry = ProcessText(text);
            entry.AssertIsInstance("x[0]", BuiltinTypeId.Int);

            foreach (string value in new[] { "ly", "lz", "ty", "tz", "lyt", "tyt" }) {
                entry.AssertIsInstance(value + "[0]", BuiltinTypeId.Int);
            }
        }

#if FALSE
        [TestMethod, Priority(0)]
        public void SaveStdLib() {
            // only run this once...
            if (GetType() == typeof(AnalysisTest)) {
                var stdLib = AnalyzeStdLib();

                string tmpFolder = TestData.GetTempPath("6666d700-a6d8-4e11-8b73-3ba99a61e27b");

                new SaveAnalysis().Save(stdLib, tmpFolder);

                File.Copy(Path.Combine(PythonInterpreterFactory.GetBaselineDatabasePath(), "__builtin__.idb"), Path.Combine(tmpFolder, "__builtin__.idb"), true);

                var newPs = new PythonAnalyzer(new CPythonInterpreter(new TypeDatabase(tmpFolder)), PythonLanguageVersion.V27);
            }
        }
#endif


        [TestMethod, Priority(0)]
        public void SubclassFindAllRefs() {
            string text = @"
class Base(object):
    def __init__(self):
        self.fob()
    
    def fob(self): 
        pass
    
    
class Derived(Base):
    def fob(self): 
        'x'
";

            var entry = ProcessText(text);

            entry.AssertReferences("self.fob", text.IndexOf("'x'"), new VariableLocation(11, 9, VariableType.Definition), new VariableLocation(6, 9, VariableType.Definition), new VariableLocation(4, 14, VariableType.Reference));
            entry.AssertReferences("self.fob", text.IndexOf("pass"), new VariableLocation(11, 9, VariableType.Definition), new VariableLocation(6, 9, VariableType.Definition), new VariableLocation(4, 14, VariableType.Reference));
            entry.AssertReferences("self.fob", text.IndexOf("self.fob"), new VariableLocation(11, 9, VariableType.Definition), new VariableLocation(6, 9, VariableType.Definition), new VariableLocation(4, 14, VariableType.Reference));
        }

        /// <summary>
        /// Verifies that constructing lists / tuples from more lists/tuples doesn't cause an infinite analysis as we keep creating more lists/tuples.
        /// </summary>
        [TestMethod, Priority(0)]
        public void ListRecursion() {
            string text = @"
def f(x):
    print abc
    return f(list(x))

abc = f(())
";

            var entry = ProcessText(text);

            //var vars = entry.GetVariables("fob", GetLineNumber(text, "'x'"));

        }

        [TestMethod, Priority(0)]
        public void TypeAtEndOfMethod() {
            string text = @"
class Fob(object):
    def oar(self, a):
        pass


    def fob(self): 
        pass

x = Fob()
x.oar(100)
";

            var entry = ProcessText(text);
            var mod = entry.Modules[entry.DefaultModule].Analysis;

            AssertUtil.ContainsAtLeast(mod.GetAllAvailableMembers(new SourceLocation(6, 9)).Select(mr => mr.Name), "a");
        }

        [TestMethod, Priority(0)]
        public void TypeAtEndOfIncompleteMethod() {
            string text = @"
class Fob(object):
    def oar(self, a):





x = Fob()
x.oar(100)
";

            var entry = ProcessText(text, allowParseErrors: true);
            var mod = entry.Modules[entry.DefaultModule].Analysis;

            AssertUtil.ContainsAtLeast(mod.GetAllAvailableMembers(new SourceLocation(6, 9)).Select(mr => mr.Name), "a");
        }

        [TestMethod, Priority(0)]
        public void TypeIntersectionUserDefinedTypes() {
            string text = @"
class C1(object):
    def fob(self): pass

class C2(object):
    def oar(self): pass

c = C1()
c.fob()
c = C2()

";

            var entry = ProcessText(text);
            entry.AssertNotHasAttr("c", "fob", "oar");
        }

        [TestMethod, Priority(0)]
        public void UpdateMethodMultiFiles() {
            string text1 = @"
def f(abc):
    pass
";

            string text2 = @"
import mod1
mod1.f(42)
";

            var state = CreateAnalyzer();

            // add both files to the project
            var entry1 = state.AddModule("mod1", text1);
            var entry2 = state.AddModule("mod2", text2);

            state.WaitForAnalysis();
            state.AssertIsInstance(entry1, "abc", text1.IndexOf("pass"), BuiltinTypeId.Int);

            // re-analyze project1, we should still know about the type info provided by module2
            state.UpdateModule(entry1, null);
            state.WaitForAnalysis();

            state.AssertIsInstance(entry1, "abc", text1.IndexOf("pass"), BuiltinTypeId.Int);
        }

        [TestMethod, Priority(0)]
        public void MetaClassesV2() {

            string text = @"class C(type):
    def f(self):
        print('C.f')

    def x(self, var):
        pass


class D(object):
    __metaclass__ = C
    @classmethod
    def g(cls):
        print cls.g


    def inst_method(self):
        pass
    ";

            var entry = ProcessTextV2(text);
            int i = text.IndexOf("print cls.g");
            entry.AssertHasParameters("cls.f", i);
            entry.AssertHasParameters("cls.g", i);
            entry.AssertHasParameters("cls.x", i, "var");
            entry.AssertHasParameters("cls.inst_method", i, "self");
        }

        [TestMethod, Priority(0)]
        public void MetaClassesV3() {
            var text = @"class C(type):
    def f(self):
        print('C.f')

    def x(self, var):
        pass


class D(object, metaclass = C):
    @classmethod
    def g(cls):
        print(cls.g)


    def inst_method(self):
        pass
    ";

            var entry = ProcessTextV3(text);
            int i = text.IndexOf("print(cls.g)");
            entry.AssertHasParameters("cls.f", i);
            entry.AssertHasParameters("cls.g", i);
            entry.AssertHasParameters("cls.x", i, "var");
            entry.AssertHasParameters("cls.inst_method", i, "self");
        }

        /// <summary>
        /// Tests assigning odd things to the metaclass variable.
        /// </summary>
        [TestMethod, Priority(0)]
        public void InvalidMetaClassValues() {
            var assigns = new[] { "[1,2,3]", "(1,2)", "1", "abc", "1.0", "lambda x: 42", "C.f", "C().f", "f", "{2:3}" };

            foreach (var assign in assigns) {
                string text = @"
class C(object): 
    def f(self): pass

def f():  pass

class D(object):
    __metaclass__ = " + assign + @"
    @classmethod
    def g(cls):
        print cls.g


    def inst_method(self):
        pass
    ";

                ProcessTextV2(text);
            }

            foreach (var assign in assigns) {
                string text = @"
class C(object): 
    def f(self): pass

def f():  pass

class D(metaclass = " + assign + @"):
    @classmethod
    def g(cls):
        print cls.g


    def inst_method(self):
        pass
    ";

                ProcessTextV3(text, allowParseErrors: true);
            }
        }

        [TestMethod, Priority(0)]
        public void FromImport() {
            ProcessText("from #   blah", allowParseErrors: true);
        }

        [TestMethod, Priority(0)]
        public void SelfNestedMethod() {
            // http://pytools.codeplex.com/workitem/648
            var code = @"class MyClass:
    def func1(self):
        def func2(a, b):
            return a

        return func2('abc', 123)

x = MyClass().func1()
";

            var entry = ProcessText(code);

            entry.AssertIsInstance("x", BuiltinTypeId.Str);
        }

        [TestMethod, Priority(0)]
        public void Super() {
            var code = @"
class Base1(object):
    def base_func(self, x): pass
    def base1_func(self): pass
class Base2(object):
    def base_func(self, x, y, z): pass
    def base2_func(self): pass
class Derived1(Base1, Base2):
    def derived1_func(self):
        print('derived1_func')
class Derived2(Base2, Base1):
    def derived2_func(self):
        print('derived2_func')
class Derived3(object):
    def derived3_func(self):
        cls = Derived1
        cls = Derived2
        print('derived3_func')
";
            var entry = ProcessText(code);

            // super(Derived1)
            {
                // Member from derived class should not be present
                entry.AssertNotHasAttr("super(Derived1)", code.IndexOf("print('derived1_func')"), "derived1_func");

                // Members from both base classes with distinct names should be present, and should have all parameters including self
                entry.AssertHasParameters("super(Derived1).base1_func", code.IndexOf("print('derived1_func')"), "self");
                entry.AssertHasParameters("super(Derived1).base2_func", code.IndexOf("print('derived1_func')"), "self");

                // Only one member with clashing names should be present, and it should be from Base1
                entry.AssertHasParameters("super(Derived1).base_func", code.IndexOf("print('derived1_func')"), "self", "x");
            }

            // super(Derived2)
            {
                // Only one member with clashing names should be present, and it should be from Base2
                entry.AssertHasParameters("super(Derived2).base_func", code.IndexOf("print('derived2_func')"), "self", "x", "y", "z");
            }

            // super(Derived1, self), or Py3k magic super() to the same effect
            int i = code.IndexOf("print('derived1_func')");
            entry.AssertNotHasAttr("super(Derived1, self)", i, "derived1_func");
            entry.AssertHasParameters("super(Derived1, self).base1_func", i);
            entry.AssertHasParameters("super(Derived1, self).base2_func", i);
            entry.AssertHasParameters("super(Derived1, self).base_func", i, "x");

            if (entry.Analyzer.LanguageVersion.Is3x()) {
                entry.AssertNotHasAttr("super()", i, "derived1_func");
                entry.AssertHasParameters("super().base1_func", i);
                entry.AssertHasParameters("super().base2_func", i);
                entry.AssertHasParameters("super().base_func", i, "x");
            }

            // super(Derived2, self), or Py3k magic super() to the same effect
            i = code.IndexOf("print('derived2_func')");
            entry.AssertHasParameters("super(Derived2, self).base_func", i, "x", "y", "z");
            if (entry.Analyzer.LanguageVersion.Is3x()) {
                entry.AssertHasParameters("super().base_func", i, "x", "y", "z");
            }

            // super(Derived1 union Derived1)
            {
                // Members with clashing names from both potential bases should be unioned
                var sigs = entry.GetSignatures("super(cls).base_func", code.IndexOf("print('derived3_func')"));
                Assert.AreEqual(2, sigs.Length);
                Assert.IsTrue(sigs.Any(overload => overload.Parameters.Length == 2)); // (self, x)
                Assert.IsTrue(sigs.Any(overload => overload.Parameters.Length == 4)); // (self, x, y, z)
            }
        }

        [TestMethod, Priority(0)]
        public void ParameterAnnotation() {
            var text = @"
s = None
def f(s: s = 123):
    return s
";
            var entry = ProcessTextV3(text);

            entry.AssertIsInstance("s", text.IndexOf("s:"), BuiltinTypeId.Int, BuiltinTypeId.NoneType);
            entry.AssertIsInstance("s", text.IndexOf("s ="), BuiltinTypeId.NoneType);
            entry.AssertIsInstance("s", text.IndexOf("return"), BuiltinTypeId.Int, BuiltinTypeId.NoneType);
        }

        [TestMethod, Priority(0)]
        public void ParameterAnnotationLambda() {
            var text = @"
s = None
def f(s: lambda s: s > 0 = 123):
    return s
";
            var entry = ProcessTextV3(text);

            entry.AssertIsInstance("s", text.IndexOf("s:"), BuiltinTypeId.Int);
            entry.AssertIsInstance("s", text.IndexOf("s >"), BuiltinTypeId.NoneType);
            entry.AssertIsInstance("s", text.IndexOf("return"), BuiltinTypeId.Int);
        }

        [TestMethod, Priority(0)]
        public void ReturnAnnotation() {
            var text = @"
s = None
def f(s = 123) -> s:
    return s
";
            var entry = ProcessTextV3(text);

            entry.AssertIsInstance("s", text.IndexOf("(s =") + 1, BuiltinTypeId.Int);
            entry.AssertIsInstance("s", text.IndexOf("s:"), BuiltinTypeId.NoneType);
            entry.AssertIsInstance("s", text.IndexOf("return"), BuiltinTypeId.Int);
        }

        [TestMethod, Priority(0)]
        public void FunctoolsPartial() {
            var text = @"
from _functools import partial

def fob(a, b, c, d):
    return a, b, c, d

sanity = fob(123, 3.14, 'abc', [])

fob_1 = partial(fob, 123, 3.14, 'abc', [])
result_1 = fob_1()

fob_2 = partial(fob, d = [], c = 'abc', b = 3.14, a = 123)
result_2 = fob_2()

fob_3 = partial(fob, 123, 3.14)
result_3 = fob_3('abc', [])

fob_4 = partial(fob, c = 'abc', d = [])
result_4 = fob_4(123, 3.14)

func_from_fob_1 = fob_1.func
args_from_fob_1 = fob_1.args
keywords_from_fob_2 = fob_2.keywords
";
            var entry = ProcessText(text);

            foreach (var name in new[] {
                "sanity",
                "result_1",
                "result_2",
                "result_3",
                "result_4",
                "args_from_fob_1"
            }) {
                var result = entry.GetValue<SequenceInfo>(name);
                Console.WriteLine("{0} = {1}", name, result);
                AssertTupleContains(result, BuiltinTypeId.Int, BuiltinTypeId.Float, entry.BuiltinTypeId_Str, BuiltinTypeId.List);
            }

            var fob = entry.GetValue<FunctionInfo>("fob");
            var fob2 = entry.GetValue<FunctionInfo>("func_from_fob_1");
            Assert.AreSame(fob, fob2);

            entry.GetValue<DictionaryInfo>("keywords_from_fob_2");
        }

        [TestMethod, Priority(0)]
        public void FunctoolsWraps() {
            var text = @"
from functools import wraps, update_wrapper

def decorator1(fn):
    @wraps(fn)
    def wrapper(*args, **kwargs):
        fn(*args, **kwargs)
        return 'decorated'
    return wrapper

@decorator1
def test1():
    '''doc'''
    return 'undecorated'

def test2():
    pass

def test2a():
    pass

test2.test_attr = 123
update_wrapper(test2a, test2, ('test_attr',))

test1_result = test1()
";

            var state = CreateAnalyzer();
            var textEntry = state.AddModule("fob", text);
            state.WaitForAnalysis();

            state.AssertConstantEquals("test1.__name__", "test1");
            state.AssertConstantEquals("test1.__doc__", "doc");
            var fi = state.GetValue<FunctionInfo>("test1");
            Assert.AreEqual("doc", fi.Documentation);
            state.GetValue<FunctionInfo>("test1.__wrapped__");
<<<<<<< HEAD
            Assert.AreEqual(1, fi.Overloads.Count());
=======
            Assert.AreEqual(3, state.GetValue<FunctionInfo>("test1").Overloads.Count());
>>>>>>> 2b85c8ec
            state.AssertConstantEquals("test1_result", "decorated");

            // __name__ should not have been changed by update_wrapper
            state.AssertConstantEquals("test2.__name__", "test2");
            state.AssertConstantEquals("test2a.__name__", "test2a");

            // test_attr should have been copied by update_wrapper
            state.AssertIsInstance("test2.test_attr", BuiltinTypeId.Int);
            state.AssertIsInstance("test2a.test_attr", BuiltinTypeId.Int);
        }

        private static void AssertTupleContains(SequenceInfo tuple, params BuiltinTypeId[] id) {
            var expected = string.Join(", ", id);
            var actual = string.Join(", ", tuple.IndexTypes.Select(t => {
                var t2 = t.TypesNoCopy;
                if (t2.Count == 1) {
                    return t2.Single().TypeId.ToString();
                } else {
                    return "{" + string.Join(", ", t2.Select(t3 => t3.TypeId).OrderBy(t3 => t3)) + "}";
                }
            }));
            if (tuple.IndexTypes
                .Zip(id, (t1, id2) => t1.TypesNoCopy.Count == 1 && t1.TypesNoCopy.Single().TypeId == id2)
                .Any(b => !b)) {
                Assert.Fail(string.Format("Expected <{0}>. Actual <{1}>.", expected, actual));
            }
        }


        [TestMethod, Priority(0)]
        public void ValidatePotentialModuleNames() {
            // Validating against the structure given in
            // http://www.python.org/dev/peps/pep-0328/

            var entry = new MockPythonProjectEntry {
                ModuleName = "package.subpackage1.moduleX",
                FilePath = "C:\\package\\subpackage1\\moduleX.py"
            };

            // Without absolute_import, we should see these two possibilities
            // for a regular import.
            AssertUtil.ArrayEquals(
                PythonAnalyzer.ResolvePotentialModuleNames(entry, "moduleY", false).ToArray(),
                new[] { "package.subpackage1.moduleY", "moduleY" }
            );

            // With absolute_import, we should see the two possibilities for a
            // regular import, but in the opposite order.
            AssertUtil.ArrayEquals(
                PythonAnalyzer.ResolvePotentialModuleNames(entry, "moduleY", true).ToArray(),
                new[] { "moduleY", "package.subpackage1.moduleY" }
            );

            // Regardless of absolute import, we should see these results for
            // relative imports.
            foreach (var absoluteImport in new[] { true, false }) {
                Console.WriteLine("Testing with absoluteImport = {0}", absoluteImport);

                AssertUtil.ContainsExactly(
                    PythonAnalyzer.ResolvePotentialModuleNames(entry, ".moduleY", absoluteImport),
                    "package.subpackage1.moduleY"
                );
                AssertUtil.ContainsExactly(
                    PythonAnalyzer.ResolvePotentialModuleNames(entry, ".", absoluteImport),
                    "package.subpackage1"
                );
                AssertUtil.ContainsExactly(
                    PythonAnalyzer.ResolvePotentialModuleNames(entry, "..subpackage1", absoluteImport),
                    "package.subpackage1"
                );
                AssertUtil.ContainsExactly(
                    PythonAnalyzer.ResolvePotentialModuleNames(entry, "..subpackage2.moduleZ", absoluteImport),
                    "package.subpackage2.moduleZ"
                );
                AssertUtil.ContainsExactly(
                    PythonAnalyzer.ResolvePotentialModuleNames(entry, "..moduleA", absoluteImport),
                    "package.moduleA"
                );

                // Despite what PEP 328 says, this relative import never succeeds.
                AssertUtil.ContainsExactly(
                    PythonAnalyzer.ResolvePotentialModuleNames(entry, "...package", absoluteImport)
                );
            }
        }

        [TestMethod, Priority(0)]
        public void MultilineFunctionDescription() {
            var code = @"class A:
    def fn(self):
        return lambda: 123
";
            var entry = ProcessText(code);

            Assert.AreEqual(
                "def test-module.A.fn(self : A) -> lambda: 123 -> int\ndeclared in A",
                entry.GetDescriptions("A.fn", 0).Single().Replace("\r\n", "\n")
            );
        }

        [TestMethod, Priority(0)]
        public void SysModulesSetSpecialization() {
            var code = @"import sys
modules = sys.modules

modules['name_in_modules'] = None
";
            code += string.Join(
                Environment.NewLine,
                Enumerable.Range(0, 100).Select(i => string.Format("sys.modules['name{0}'] = None", i))
            );

            var entry = ProcessTextV2(code);

            var sys = entry.GetValue<SysModuleInfo>("sys");

            var modules = entry.GetValue<SysModuleInfo.SysModulesDictionaryInfo>("modules");
            Assert.IsInstanceOfType(modules, typeof(SysModuleInfo.SysModulesDictionaryInfo));

            AssertUtil.ContainsExactly(
                sys.Modules.Keys,
                Enumerable.Range(0, 100).Select(i => string.Format("name{0}", i))
                    .Concat(new[] { "name_in_modules" })
            );
        }

        [TestMethod, Priority(0)]
        public void SysModulesGetSpecialization() {
            var code = @"import sys
modules = sys.modules

modules['value_in_modules'] = 'abc'
modules['value_in_modules'] = 123
value_in_modules = modules['value_in_modules']
builtins = modules['__builtin__']
builtins2 = modules.get('__builtin__')
builtins3 = modules.pop('__builtin__')
";

            var entry = ProcessTextV2(code);

            entry.AssertIsInstance("value_in_modules", BuiltinTypeId.Int);

            Assert.AreEqual("__builtin__", entry.GetValue<AnalysisValue>("builtins").Name);
            Assert.AreEqual("__builtin__", entry.GetValue<AnalysisValue>("builtins2").Name);
            Assert.AreEqual("__builtin__", entry.GetValue<AnalysisValue>("builtins3").Name);
        }

        [TestMethod, Priority(0)]
        public void ClassInstanceAttributes() {
            var code = @"
class A:
    abc = 123

p1 = A.abc
p2 = A().abc
a = A()
a.abc = 3.1415
p4 = A().abc
p3 = a.abc
";
            var entry = ProcessText(code);

            entry.AssertIsInstance("p1", BuiltinTypeId.Int);
            entry.AssertIsInstance("p3", BuiltinTypeId.Int, BuiltinTypeId.Float);
            entry.AssertIsInstance("p4", BuiltinTypeId.Int, BuiltinTypeId.Float);
            entry.AssertIsInstance("p2", BuiltinTypeId.Int, BuiltinTypeId.Float);
        }

        [TestMethod, Priority(0)]
        public void RecursiveGetDescriptor() {
            // see https://pytools.codeplex.com/workitem/2955
            var entry = ProcessText(@"
class WithGet:
    __get__ = WithGet()

class A:
    wg = WithGet()

x = A().wg");

            Assert.IsNotNull(entry);
        }

        [TestMethod, Priority(0)]
        public void Coroutine() {
            var code = @"
async def g():
    return 123

async def f():
    x = await g()
    g2 = g()
    y = await g2
";
            var entry = ProcessText(code, PythonLanguageVersion.V35);

            entry.AssertIsInstance("x", code.IndexOf("x ="), BuiltinTypeId.Int);
            entry.AssertIsInstance("y", code.IndexOf("x ="),  BuiltinTypeId.Int);
            entry.AssertIsInstance("g2", code.IndexOf("x ="),  BuiltinTypeId.Generator);
        }

        [TestMethod, Priority(0)]
        public void AsyncWithStatement() {
            var text = @"
class X(object):
    def x_method(self): pass
    async def __aenter__(self): return self
    async def __aexit__(self, exc_type, exc_value, traceback): return False

class Y(object):
    def y_method(self): pass
    async def __aenter__(self): return 123
    async def __aexit__(self, exc_type, exc_value, traceback): return False

async def f():
    async with X() as x:
        pass #x

    async with Y() as y:
        pass #y
";
            var entry = ProcessText(text, PythonLanguageVersion.V35);
            entry.AssertHasAttr("x", text.IndexOf("pass #x"), "x_method");
            entry.AssertIsInstance("y", text.IndexOf("pass #y"), BuiltinTypeId.Int);
        }

        [TestMethod, Priority(0)]
        public void AsyncForIterator() {
            var code = @"
class X:
    async def __aiter__(self): return self
    async def __anext__(self): return 123

class Y:
    async def __aiter__(self): return X()

async def f():
    async for i in Y():
        pass
";
            var entry = ProcessText(code, PythonLanguageVersion.V35);

            entry.AssertIsInstance("i", code.IndexOf("pass"), BuiltinTypeId.Int);
        }


        [TestMethod, Priority(0)]
        public void RecursiveDecorators() {
            // See https://github.com/Microsoft/PTVS/issues/542
            // Should not crash/OOM
            var code = @"
def f():
    def d(fn):
        @f()
        def g(): pass

    return d
";

            ProcessText(code);
        }

        [TestMethod, Priority(0)]
        public void NullNamedArgument() {
            CallDelegate callable = (node, unit, args, keywordArgNames) => {
                bool anyNull = false;
                Console.WriteLine("fn({0})", string.Join(", ", keywordArgNames.Select(n => {
                    if (n == null) {
                        anyNull = true;
                        return "(null)";
                    } else {
                        return n.Name + "=(value)";
                    }
                })));
                Assert.IsFalse(anyNull, "Some arguments were null");
                return AnalysisSet.Empty;
            };

            using (var state = CreateAnalyzer(allowParseErrors: true)) {
                state.Analyzer.SpecializeFunction("NullNamedArgument", "fn", callable);

                var entry1 = state.AddModule("NullNamedArgument", "def fn(**kwargs): pass");
                var entry2 = state.AddModule("test", "import NullNamedArgument; NullNamedArgument.fn(a=0, ]]])");
                state.WaitForAnalysis();
            }
        }

        [TestMethod, Priority(0)]
        public void ModuleNameWalker() {
            foreach (var item in new[] {
                new { Code="import abc", Index=7, Expected="abc", Base="" },
                new { Code="import abc", Index=8, Expected="abc", Base="" },
                new { Code="import abc", Index=9, Expected="abc", Base="" },
                new { Code="import abc", Index=10, Expected="abc", Base="" },
                new { Code="import deg, abc as A", Index=12, Expected="abc", Base="" },
                new { Code="from abc import A", Index=6, Expected="abc", Base="" },
                new { Code="from .deg import A", Index=9, Expected="abc.deg", Base="abc" },
                new { Code="from .hij import A", Index=9, Expected="abc.deg.hij", Base="abc.deg" },
                new { Code="from ..hij import A", Index=10, Expected="abc.hij", Base="abc.deg" },
                new { Code="from ..hij import A", Index=10, Expected="abc.deg.hij", Base="abc.deg.HIJ" },
            }) {
                var entry = ProcessTextV3(item.Code);
                var walker = new ImportedModuleNameWalker(item.Base, item.Index);
                entry.Modules[entry.DefaultModule].Tree.Walk(walker);

                Assert.AreEqual(item.Expected, walker.ImportedName);
            }
        }

        [TestMethod, Priority(0)]
        public void CrossModuleFunctionCallMemLeak() {
            var modA = @"from B import h
def f(x): return h(x)

f(1)";
            var modB = @"def g(x): pass
def h(x): return g(x)";

            var analyzer = CreateAnalyzer();
            var entryA = analyzer.AddModule("A", modA);
            var entryB = analyzer.AddModule("B", modB);
            analyzer.WaitForAnalysis(CancellationTokens.After5s);
            for (int i = 100; i > 0; --i) {
                entryA.Analyze(CancellationToken.None, true);
                analyzer.WaitForAnalysis(CancellationTokens.After5s);
            }
            var g = analyzer.GetValue<FunctionInfo>(entryB, "g");
            Assert.AreEqual(1, g.References.Count());
        }

        [TestMethod, Priority(0)]
        public void DefaultModuleAttributes() {
            var entry3 = ProcessTextV3("x = 1");
            AssertUtil.ContainsExactly(entry3.GetNamesNoBuiltins(), "__builtins__", "__file__", "__name__", "__package__", "__cached__", "__spec__", "x");
            var package = entry3.AddModule("package", "", Path.Combine(TestData.GetTempPath("package"), "__init__.py"));
            AssertUtil.ContainsExactly(entry3.GetNamesNoBuiltins(package), "__path__", "__builtins__", "__file__", "__name__", "__package__", "__cached__", "__spec__");

            entry3.AssertIsInstance("__file__", BuiltinTypeId.Unicode);
            entry3.AssertIsInstance("__name__", BuiltinTypeId.Unicode);
            entry3.AssertIsInstance("__package__", BuiltinTypeId.Unicode);
            entry3.AssertIsInstance(package, "__path__", BuiltinTypeId.List);

            var entry2 = ProcessTextV2("x = 1");
            AssertUtil.ContainsExactly(entry2.GetNamesNoBuiltins(), "__builtins__", "__file__", "__name__", "__package__", "x");

            entry2.AssertIsInstance("__file__", BuiltinTypeId.Bytes);
            entry2.AssertIsInstance("__name__", BuiltinTypeId.Bytes);
            entry2.AssertIsInstance("__package__", BuiltinTypeId.Bytes);
        }

        [TestMethod, Priority(0)]
        public void CrossModuleBaseClasses() {
            var analyzer = CreateAnalyzer();
            var entryA = analyzer.AddModule("A", @"class ClsA(object): pass");
            var entryB = analyzer.AddModule("B", @"from A import ClsA
class ClsB(ClsA): pass

x = ClsB.x");
            analyzer.WaitForAnalysis();
            analyzer.AssertIsInstance(entryB, "x");

            analyzer.UpdateModule(entryA, @"class ClsA(object): x = 123");
            entryA.Analyze(CancellationToken.None, true);
            analyzer.WaitForAnalysis();
            analyzer.AssertIsInstance(entryB, "x", BuiltinTypeId.Int);
        }

        [TestMethod, Priority(0)]
        public void UndefinedVariableDiagnostic() {
            PythonAnalysis entry;
            string code;


            code = @"a = b + c
class D(b): pass
d()
D()
(e for e in e if e)
{f for f in f if f}
[g for g in g if g]

def func(b, c):
    b, c, d     # b, c are defined here
b, c, d         # but they are undefined here
";
            entry = ProcessTextV3(code);
            entry.AssertDiagnostics(
                "used-before-assignment:unknown variable 'b':(1, 5) - (1, 6)",
                "used-before-assignment:unknown variable 'c':(1, 9) - (1, 10)",
                "used-before-assignment:unknown variable 'b':(2, 9) - (2, 10)",
                "used-before-assignment:unknown variable 'd':(3, 1) - (3, 2)",
                "used-before-assignment:unknown variable 'e':(5, 13) - (5, 14)",
                "used-before-assignment:unknown variable 'f':(6, 13) - (6, 14)",
                "used-before-assignment:unknown variable 'g':(7, 13) - (7, 14)",
                "used-before-assignment:unknown variable 'd':(10, 11) - (10, 12)",
                "used-before-assignment:unknown variable 'b':(11, 1) - (11, 2)",
                "used-before-assignment:unknown variable 'c':(11, 4) - (11, 5)",
                "used-before-assignment:unknown variable 'd':(11, 7) - (11, 8)"
            );

            // Ensure all of these cases correctly generate no warning
            code = @"
for x in []:
    (_ for _ in x)
    [_ for _ in x]
    {_ for _ in x}
    {_ : _ for _ in x}

import sys
from sys import not_a_real_name_but_no_warning_anyway

def f(v = sys.version, u = not_a_real_name_but_no_warning_anyway):
    pass

with f() as v2:
    pass

";
            entry = ProcessTextV3(code);
            entry.AssertDiagnostics();
        }

        [TestMethod, Priority(0)]
        public void UncallableObjectDiagnostic() {
            var code = @"class MyClass:
    pass

class MyCallableClass:
    def __call__(self): return 123

mc = MyClass()
mcc = MyCallableClass()

x = mc()
y = mcc()
";
            var entry = ProcessTextV3(code);
            entry.AssertIsInstance("x");
            entry.AssertIsInstance("y", BuiltinTypeId.Int);
            entry.AssertDiagnostics(
                "not-callable:'MyClass' may not be callable:(10, 5) - (10, 7)"
            );
        }

        #endregion

        #region Helpers



        /// <summary>
        /// Returns all the permutations of the set [0 ... n-1]
        /// </summary>
        /// <param name="n"></param>
        /// <returns></returns>
        private static IEnumerable<List<int>> Permutations(int n) {
            if (n <= 0) {
                yield return new List<int>();
            } else {
                foreach (var prev in Permutations(n - 1)) {
                    for (int i = n - 1; i >= 0; i--) {
                        var result = new List<int>(prev);
                        result.Insert(i, n - 1);
                        yield return result;
                    }
                }
            }
        }

        private IEnumerable<PythonAnalysis> MakeModulePermutations(string prefix, string[] code) {
            foreach (var p in Permutations(code.Length)) {
                using (var state = CreateAnalyzer()) {
                    for (int i = 0; i < code.Length; i++) {
                        state.AddModule("{0}{1}".FormatInvariant(prefix, (p[i] + 1)), code[p[i]]);
                    }

                    state.WaitForAnalysis();

                    yield return state;
                }
            }
        }

        /// <summary>
        /// For a given set of module definitions, build analysis info for each unique permutation
        /// of the ordering of the defintions and run the test against each analysis.
        /// </summary>
        /// <param name="prefix">Prefix for the module names. The first source text will become prefix + "1", etc.</param>
        /// <param name="code">The source code for each of the modules</param>
        /// <param name="test">The test to run against the analysis</param>
        private void PermutedTest(string prefix, string[] code, Action<PythonAnalysis> test) {
            foreach (var pe in MakeModulePermutations(prefix, code)) {
                test(pe);
                Console.WriteLine("--- End Permutation ---");
            }
        }


        private static string[] GetUnion(params object[] objs) {
            var result = new HashSet<string>();
            foreach (var obj in objs) {
                if (obj is string) {
                    result.Add((string)obj);
                } else if (obj is IEnumerable<string>) {
                    result.UnionWith((IEnumerable<string>)obj);
                } else {
                    throw new NotImplementedException("Non-string member");
                }
            }
            return result.ToArray();
        }

        #endregion
    }

    [TestClass]
    public class StdLibAnalysisTest : AnalysisTest {
        public StdLibAnalysisTest() { }

        protected override AnalysisLimits GetLimits() {
            return AnalysisLimits.GetStandardLibraryLimits();
        }
    }

    public static class ModuleAnalysisExtensions {
        public static IEnumerable<string> GetMemberNamesByIndex(this ModuleAnalysis analysis, string exprText, int index, GetMemberOptions options = GetMemberOptions.IntersectMultipleResults) {
            return analysis.GetMembersByIndex(exprText, index, options).Select(m => m.Name);
        }

        public static IEnumerable<IPythonType> GetTypesByIndex(this ModuleAnalysis analysis, string exprText, int index) {
            return analysis.GetValuesByIndex(exprText, index).Select(m => m.PythonType);
        }

        public static IEnumerable<BuiltinTypeId> GetTypeIdsByIndex(this ModuleAnalysis analysis, string exprText, int index) {
            return analysis.GetValuesByIndex(exprText, index).Select(m => {
                if (m.PythonType.TypeId != BuiltinTypeId.Unknown) {
                    return m.PythonType.TypeId;
                }

                var state = analysis.ProjectState;
                if (m == state._noneInst) {
                    return BuiltinTypeId.NoneType;
                }

                var bci = m as BuiltinClassInfo;
                if (bci == null) {
                    var bii = m as BuiltinInstanceInfo;
                    if (bii != null) {
                        bci = bii.ClassInfo;
                    }
                }
                if (bci != null) {
                    int count = (int)BuiltinTypeIdExtensions.LastTypeId;
                    for (int i = 1; i <= count; ++i) {
                        var bti = (BuiltinTypeId)i;
                        if (!bti.IsVirtualId() && analysis.ProjectState.ClassInfos[bti] == bci) {
                            return bti;
                        }
                    }
                }

                return BuiltinTypeId.Unknown;
            });
        }

        public static IEnumerable<string> GetDescriptionsByIndex(this ModuleAnalysis entry, string variable, int index) {
            return entry.GetValuesByIndex(variable, index).Select(m => m.Description);
        }

        public static IEnumerable<string> GetShortDescriptionsByIndex(this ModuleAnalysis entry, string variable, int index) {
            return entry.GetValuesByIndex(variable, index).Select(m => m.ShortDescription);
        }

        public static IEnumerable<string> GetCompletionDocumentationByIndex(this ModuleAnalysis entry, string variable, string memberName, int index) {
            return entry.GetMemberByIndex(variable, memberName, index).Select(m => m.Documentation);
        }

        public static IEnumerable<MemberResult> GetMemberByIndex(this ModuleAnalysis entry, string variable, string memberName, int index) {
            return entry.GetMembersByIndex(variable, index).Where(m => m.Name == memberName);
        }
    }
}<|MERGE_RESOLUTION|>--- conflicted
+++ resolved
@@ -5799,11 +5799,7 @@
             entry.AssertDescription("with_params_default_2a", "def test-module.with_params_default_2a(a, b, c : list = [...])");
             entry.AssertDescription("with_params_default_3a", "def test-module.with_params_default_3a(a, b, c : tuple = (...))");
             entry.AssertDescription("with_params_default_4a", "def test-module.with_params_default_4a(a, b, c : dict = {...})");
-<<<<<<< HEAD
             entry.AssertDescription("with_params_default_starargs", "def test-module.with_params_default_starargs(*args, **kwargs)");
-=======
-            entry.AssertDescription("with_params_default_starargs", "def test-module.with_params_default_starargs(*args : tuple, **kwargs : dict)");
->>>>>>> 2b85c8ec
 
             // method which returns it's self, we shouldn't stack overflow producing the help...
             entry.AssertDescription("return_func_class().return_func", @"method return_func of test-module.return_func_class objects  -> method return_func of test-module.return_func_class objects ...
@@ -6450,11 +6446,7 @@
             var fi = state.GetValue<FunctionInfo>("test1");
             Assert.AreEqual("doc", fi.Documentation);
             state.GetValue<FunctionInfo>("test1.__wrapped__");
-<<<<<<< HEAD
-            Assert.AreEqual(1, fi.Overloads.Count());
-=======
             Assert.AreEqual(3, state.GetValue<FunctionInfo>("test1").Overloads.Count());
->>>>>>> 2b85c8ec
             state.AssertConstantEquals("test1_result", "decorated");
 
             // __name__ should not have been changed by update_wrapper
