--- conflicted
+++ resolved
@@ -31,7 +31,7 @@
     /// </summary>
     [TestClass]
     public class ParserRoundTripTest {
-        [TestMethod, Priority(0)]
+        [TestMethod, Priority(1)]
         public void TestCodeFormattingOptions() {
             /* Function Definitions */
             // SpaceAroundDefaultValueEquals
@@ -293,7 +293,7 @@
             TestOneString(PythonLanguageVersion.V27, "def f():\r\n    x = 42; y = 100", new CodeFormattingOptions() { BreakMultipleStatementsPerLine = true, RemoveTrailingSemicolons = true }, "def f():\r\n    x = 42\r\n    y = 100");
         }
 
-        [TestMethod, Priority(0)]
+        [TestMethod, Priority(1)]
         public void TestReflowComment() {
             var commentTestCases = new[] { 
                 new {
@@ -399,7 +399,7 @@
             }
         }
 
-        [TestMethod, Priority(0)]
+        [TestMethod, Priority(1)]
         public void TestReflowComment2() {
             foreach (var optionValue in new bool?[] { true, false, null }) {
                 var options = new CodeFormattingOptions() {
@@ -441,7 +441,7 @@
          /// <summary>
         /// Verify trailing \ at the end a file round trips
         /// </summary>
-        [TestMethod, Priority(0)]
+        [TestMethod, Priority(1)]
         public void TestBackslashThenEof() {
             var code = @"x = 100
 \";
@@ -460,7 +460,7 @@
         /// <summary>
         /// Verify trailing \ doesn't mess up comments
         /// </summary>
-        [TestMethod, Priority(0)]
+        [TestMethod, Priority(1)]
         public void TestReflowComment3() {
             var code = @"def f():
     if a and \
@@ -481,7 +481,7 @@
         /// <summary>
         /// Verify reflowing comment doesn't introduce extra new line
         /// </summary>
-        [TestMethod, Priority(0)]
+        [TestMethod, Priority(1)]
         public void TestReflowComment4() {
             var code = @"def f(): # fob
     pass";
@@ -540,7 +540,7 @@
         /// <summary>
         /// Verifies that the proceeding white space is consistent across all nodes.
         /// </summary>
-        [TestMethod, Priority(0)]
+        [TestMethod, Priority(1)]
         public void TestStartWhiteSpace() {
             foreach (var preceedingText in new[] { "#fob\r\n" }) {
                 var allSnippets = 
@@ -570,8 +570,8 @@
             }
         }
 
-        [TestMethod, Priority(0)]
-        public void ExpressionsTest() {
+        [TestMethod, Priority(1)]
+        public void ExpressionsTest() {            
             // TODO: Trailing white space tests
             // Unary Expressions
             TestOneString(PythonLanguageVersion.V27, "x=~42");
@@ -791,7 +791,7 @@
             //TestOneString(PythonLanguageVersion.V27, "{1:2, 2 :3, 3: 4]");
         }
 
-        [TestMethod, Priority(0)]
+        [TestMethod, Priority(1)]
         public void TestMangledPrivateName() {
             TestOneString(PythonLanguageVersion.V27, @"class C:
     def f(__a):
@@ -823,7 +823,7 @@
 ");
         }
 
-        [TestMethod, Priority(0)]
+        [TestMethod, Priority(1)]
         public void TestComments() {
 
             TestOneString(PythonLanguageVersion.V27, @"x = fob(
@@ -841,7 +841,7 @@
 
         }
 
-        [TestMethod, Priority(0)]
+        [TestMethod, Priority(1)]
         public void TestWhiteSpaceAfterDocString() {
             TestOneString(PythonLanguageVersion.V27, @"'''hello
 
@@ -851,13 +851,13 @@
 import fob");
         }
 
-        [TestMethod, Priority(0)]
+        [TestMethod, Priority(1)]
         public void TestBinaryFiles() {
             var filename = Path.Combine(System.Environment.GetFolderPath(Environment.SpecialFolder.System), "kernel32.dll");
             TestOneString(PythonLanguageVersion.V27, filename);
         }
 
-        [TestMethod, Priority(0)]
+        [TestMethod, Priority(1)]
         public void TestErrors() {
             TestOneString(PythonLanguageVersion.V30, ":   ...");
 
@@ -1102,18 +1102,18 @@
             TestOneString(PythonLanguageVersion.V36, "p: 1=optimized | 2=newlocals | 4=*arg | 8=**arg");
         }
 
-        [TestMethod, Priority(0)]
+        [TestMethod, Priority(1)]
         public void TestExplicitLineJoin() {
             TestOneString(PythonLanguageVersion.V27, @"fob(4 + \
                     5)");
         }
 
-        [TestMethod, Priority(0)]
+        [TestMethod, Priority(1)]
         public void TestTrailingComment() {
             TestOneString(PythonLanguageVersion.V27, "def f(): pass\r\n#fob");
         }
 
-        [TestMethod, Priority(0)]
+        [TestMethod, Priority(1)]
         public void TestStatements() {
             // TODO: Vary all of these tests by putting the test case in a function def
             // TODO: Vary all of these tests by adding trailing comments                        
@@ -1530,23 +1530,8 @@
 
         }
 
-<<<<<<< HEAD
-        [TestMethod, Priority(0)]
-        public void StdLibTest() {
-            var versions = new[] { 
-                new { Path = "C:\\Python25\\Lib", Version = PythonLanguageVersion.V25 },
-                new { Path = "C:\\Python26\\Lib", Version = PythonLanguageVersion.V26 },
-                new { Path = "C:\\Python27\\Lib", Version = PythonLanguageVersion.V27 },
-                
-                new { Path = "C:\\Python30\\Lib", Version = PythonLanguageVersion.V30 },
-                new { Path = "C:\\Python31\\Lib", Version = PythonLanguageVersion.V31 },
-                new { Path = "C:\\Python32\\Lib", Version = PythonLanguageVersion.V32 },
-                new { Path = "C:\\Python33\\Lib", Version = PythonLanguageVersion.V33 } 
-            };
-=======
         private static void RoundTripStdLibTest(PythonVersion version) {
             version.AssertInstalled();
->>>>>>> 79833394
 
             Console.WriteLine("Testing version {0} {1}", version.Version, version.InterpreterPath);
 
@@ -1569,8 +1554,6 @@
         }
 
         [TestMethod, Priority(0)]
-<<<<<<< HEAD
-=======
         public void RoundTripStdLib26() => RoundTripStdLibTest(PythonPaths.Python26 ?? PythonPaths.Python26_x64);
 
         [TestMethod, Priority(0)]
@@ -1597,8 +1580,7 @@
         [TestMethod, Priority(0)]
         public void RoundTripStdLib37() => RoundTripStdLibTest(PythonPaths.Python37 ?? PythonPaths.Python37_x64);
 
-        [TestMethod, Priority(1)]
->>>>>>> 79833394
+        [TestMethod, Priority(0)]
         public void GroupingRecovery() {
             // The exact text below hit an issue w/ grouping recovery where the buffer wrapped
             // and our grouping recovery was invalid, but we thought it was valid due to the
