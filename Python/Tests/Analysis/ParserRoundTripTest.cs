// Python Tools for Visual Studio
// Copyright(c) Microsoft Corporation
// All rights reserved.
//
// Licensed under the Apache License, Version 2.0 (the License); you may not use
// this file except in compliance with the License. You may obtain a copy of the
// License at http://www.apache.org/licenses/LICENSE-2.0
//
// THIS CODE IS PROVIDED ON AN  *AS IS* BASIS, WITHOUT WARRANTIES OR CONDITIONS
// OF ANY KIND, EITHER EXPRESS OR IMPLIED, INCLUDING WITHOUT LIMITATION ANY
// IMPLIED WARRANTIES OR CONDITIONS OF TITLE, FITNESS FOR A PARTICULAR PURPOSE,
// MERCHANTABLITY OR NON-INFRINGEMENT.
//
// See the Apache Version 2.0 License for specific language governing
// permissions and limitations under the License.

using System;
using System.IO;
using System.Linq;
using System.Text;
using Microsoft.PythonTools.Parsing;
using Microsoft.PythonTools.Parsing.Ast;
using Microsoft.VisualStudio.TestTools.UnitTesting;
using TestUtilities.Mocks;

namespace AnalysisTests {
    /// <summary>
    /// Test cases to verify that the parser successfully preserves all information for round tripping source code.
    /// </summary>
    [TestClass]
    public class ParserRoundTripTest {
        [TestMethod, Priority(1)]
        public void TestCodeFormattingOptions() {
            /* Function Definitions */
            // SpaceAroundDefaultValueEquals
            TestOneString(PythonLanguageVersion.V27, "def f(a=2): pass", new CodeFormattingOptions() { SpaceAroundDefaultValueEquals = true }, "def f(a = 2): pass");
            TestOneString(PythonLanguageVersion.V27, "def f(a = 2): pass", new CodeFormattingOptions() { SpaceAroundDefaultValueEquals = false }, "def f(a=2): pass");
            TestOneString(PythonLanguageVersion.V27, "def f(a=2): pass", new CodeFormattingOptions() { SpaceAroundDefaultValueEquals = false }, "def f(a=2): pass");
            TestOneString(PythonLanguageVersion.V27, "def f(a = 2): pass", new CodeFormattingOptions() { SpaceAroundDefaultValueEquals = true }, "def f(a = 2): pass");
            TestOneString(PythonLanguageVersion.V27, "def f(a=2): pass", new CodeFormattingOptions() { SpaceAroundDefaultValueEquals = null }, "def f(a=2): pass");
            TestOneString(PythonLanguageVersion.V27, "def f(a = 2): pass", new CodeFormattingOptions() { SpaceAroundDefaultValueEquals = null }, "def f(a = 2): pass");

            // SpaceBeforeMethodDeclarationParen
            TestOneString(PythonLanguageVersion.V27, "def f(): pass", new CodeFormattingOptions() { SpaceBeforeFunctionDeclarationParen = true }, "def f (): pass");
            TestOneString(PythonLanguageVersion.V27, "def f (): pass", new CodeFormattingOptions() { SpaceBeforeFunctionDeclarationParen = true }, "def f (): pass");
            TestOneString(PythonLanguageVersion.V27, "def f(): pass", new CodeFormattingOptions() { SpaceBeforeFunctionDeclarationParen = false }, "def f(): pass");
            TestOneString(PythonLanguageVersion.V27, "def f (): pass", new CodeFormattingOptions() { SpaceBeforeFunctionDeclarationParen = false }, "def f(): pass");
            TestOneString(PythonLanguageVersion.V27, "def f(): pass", new CodeFormattingOptions() { SpaceBeforeFunctionDeclarationParen = null }, "def f(): pass");
            TestOneString(PythonLanguageVersion.V27, "def f (): pass", new CodeFormattingOptions() { SpaceBeforeFunctionDeclarationParen = null }, "def f (): pass");

            // SpaceWithinEmptyArgumentList
            TestOneString(PythonLanguageVersion.V27, "def f(): pass", new CodeFormattingOptions() { SpaceWithinEmptyParameterList = true }, "def f( ): pass");
            TestOneString(PythonLanguageVersion.V27, "def f(a): pass", new CodeFormattingOptions() { SpaceWithinEmptyParameterList = true }, "def f(a): pass");
            TestOneString(PythonLanguageVersion.V27, "def f( ): pass", new CodeFormattingOptions() { SpaceWithinEmptyParameterList = false }, "def f(): pass");
            TestOneString(PythonLanguageVersion.V27, "def f( a ): pass", new CodeFormattingOptions() { SpaceWithinEmptyParameterList = false }, "def f( a ): pass");
            TestOneString(PythonLanguageVersion.V27, "def f(): pass", new CodeFormattingOptions() { SpaceWithinEmptyParameterList = null }, "def f(): pass");
            TestOneString(PythonLanguageVersion.V27, "def f(a): pass", new CodeFormattingOptions() { SpaceWithinEmptyParameterList = null }, "def f(a): pass");
            TestOneString(PythonLanguageVersion.V27, "def f( ): pass", new CodeFormattingOptions() { SpaceWithinEmptyParameterList = null }, "def f( ): pass");
            TestOneString(PythonLanguageVersion.V27, "def f( a ): pass", new CodeFormattingOptions() { SpaceWithinEmptyParameterList = null }, "def f( a ): pass");

            // SpaceWithinMethodDeclarationParens
            TestOneString(PythonLanguageVersion.V27, "def f(a): pass", new CodeFormattingOptions() { SpaceWithinFunctionDeclarationParens = true }, "def f( a ): pass");
            TestOneString(PythonLanguageVersion.V27, "def f(a, b): pass", new CodeFormattingOptions() { SpaceWithinFunctionDeclarationParens = true }, "def f( a, b ): pass");
            TestOneString(PythonLanguageVersion.V33, "def f(*, a): pass", new CodeFormattingOptions() { SpaceWithinFunctionDeclarationParens = true }, "def f( *, a ): pass");
            TestOneString(PythonLanguageVersion.V27, "def f( a ): pass", new CodeFormattingOptions() { SpaceWithinFunctionDeclarationParens = false }, "def f(a): pass");
            TestOneString(PythonLanguageVersion.V27, "def f( a, b ): pass", new CodeFormattingOptions() { SpaceWithinFunctionDeclarationParens = false }, "def f(a, b): pass");
            TestOneString(PythonLanguageVersion.V33, "def f( *, a ): pass", new CodeFormattingOptions() { SpaceWithinFunctionDeclarationParens = false }, "def f(*, a): pass");
            TestOneString(PythonLanguageVersion.V27, "def f(a): pass", new CodeFormattingOptions() { SpaceWithinFunctionDeclarationParens = null }, "def f(a): pass");
            TestOneString(PythonLanguageVersion.V27, "def f(a, b): pass", new CodeFormattingOptions() { SpaceWithinFunctionDeclarationParens = null }, "def f(a, b): pass");
            TestOneString(PythonLanguageVersion.V33, "def f(*, a): pass", new CodeFormattingOptions() { SpaceWithinFunctionDeclarationParens = null }, "def f(*, a): pass");
            TestOneString(PythonLanguageVersion.V27, "def f( a ): pass", new CodeFormattingOptions() { SpaceWithinFunctionDeclarationParens = null }, "def f( a ): pass");
            TestOneString(PythonLanguageVersion.V27, "def f( a, b ): pass", new CodeFormattingOptions() { SpaceWithinFunctionDeclarationParens = null }, "def f( a, b ): pass");
            TestOneString(PythonLanguageVersion.V33, "def f( *, a ): pass", new CodeFormattingOptions() { SpaceWithinFunctionDeclarationParens = null }, "def f( *, a ): pass");

            // SpaceAroundAnnotationArrow
            TestOneString(PythonLanguageVersion.V33, "def f() -> 42: pass", new CodeFormattingOptions() { SpaceAroundAnnotationArrow = true }, "def f() -> 42: pass");
            TestOneString(PythonLanguageVersion.V33, "def f()->42: pass", new CodeFormattingOptions() { SpaceAroundAnnotationArrow = true }, "def f() -> 42: pass");
            TestOneString(PythonLanguageVersion.V33, "def f()  ->  42: pass", new CodeFormattingOptions() { SpaceAroundAnnotationArrow = true }, "def f() -> 42: pass");
            TestOneString(PythonLanguageVersion.V33, "def f() -> 42: pass", new CodeFormattingOptions() { SpaceAroundAnnotationArrow = false }, "def f()->42: pass");
            TestOneString(PythonLanguageVersion.V33, "def f()->42: pass", new CodeFormattingOptions() { SpaceAroundAnnotationArrow = false }, "def f()->42: pass");
            TestOneString(PythonLanguageVersion.V33, "def f()  ->  42: pass", new CodeFormattingOptions() { SpaceAroundAnnotationArrow = false }, "def f()->42: pass");
            TestOneString(PythonLanguageVersion.V33, "def f() -> 42: pass", new CodeFormattingOptions() { SpaceAroundAnnotationArrow = null }, "def f() -> 42: pass");
            TestOneString(PythonLanguageVersion.V33, "def f()->42: pass", new CodeFormattingOptions() { SpaceAroundAnnotationArrow = null }, "def f()->42: pass");
            TestOneString(PythonLanguageVersion.V33, "def f()  ->  42: pass", new CodeFormattingOptions() { SpaceAroundAnnotationArrow = null }, "def f()  ->  42: pass");

            // SpaceBeforeClassDeclarationParen
            TestOneString(PythonLanguageVersion.V27, "class fob(): pass", new CodeFormattingOptions() { SpaceBeforeClassDeclarationParen = true }, "class fob (): pass");
            TestOneString(PythonLanguageVersion.V27, "class fob (): pass", new CodeFormattingOptions() { SpaceBeforeClassDeclarationParen = true }, "class fob (): pass");
            TestOneString(PythonLanguageVersion.V27, "class fob(): pass", new CodeFormattingOptions() { SpaceBeforeClassDeclarationParen = false }, "class fob(): pass");
            TestOneString(PythonLanguageVersion.V27, "class fob (): pass", new CodeFormattingOptions() { SpaceBeforeClassDeclarationParen = false }, "class fob(): pass");
            TestOneString(PythonLanguageVersion.V27, "class fob(): pass", new CodeFormattingOptions() { SpaceBeforeClassDeclarationParen = null }, "class fob(): pass");
            TestOneString(PythonLanguageVersion.V27, "class fob (): pass", new CodeFormattingOptions() { SpaceBeforeClassDeclarationParen = null }, "class fob (): pass");

            // SpaceWithinEmptyBaseClassListList
            TestOneString(PythonLanguageVersion.V27, "class fob(): pass", new CodeFormattingOptions() { SpaceWithinEmptyBaseClassList = true }, "class fob( ): pass");
            TestOneString(PythonLanguageVersion.V27, "class fob(a): pass", new CodeFormattingOptions() { SpaceWithinEmptyBaseClassList = true }, "class fob(a): pass");
            TestOneString(PythonLanguageVersion.V27, "class fob( ): pass", new CodeFormattingOptions() { SpaceWithinEmptyBaseClassList = false }, "class fob(): pass");
            TestOneString(PythonLanguageVersion.V27, "class fob( a ): pass", new CodeFormattingOptions() { SpaceWithinEmptyBaseClassList = false }, "class fob( a ): pass");
            TestOneString(PythonLanguageVersion.V27, "class fob(): pass", new CodeFormattingOptions() { SpaceWithinEmptyBaseClassList = null }, "class fob(): pass");
            TestOneString(PythonLanguageVersion.V27, "class fob(a): pass", new CodeFormattingOptions() { SpaceWithinEmptyBaseClassList = null }, "class fob(a): pass");
            TestOneString(PythonLanguageVersion.V27, "class fob( ): pass", new CodeFormattingOptions() { SpaceWithinEmptyBaseClassList = null }, "class fob( ): pass");
            TestOneString(PythonLanguageVersion.V27, "class fob( a ): pass", new CodeFormattingOptions() { SpaceWithinEmptyBaseClassList = null }, "class fob( a ): pass");

            // SpaceWithinClassDeclarationParens
            TestOneString(PythonLanguageVersion.V27, "class fob(a): pass", new CodeFormattingOptions() { SpaceWithinClassDeclarationParens = true }, "class fob( a ): pass");
            TestOneString(PythonLanguageVersion.V27, "class fob(a, b): pass", new CodeFormattingOptions() { SpaceWithinClassDeclarationParens = true }, "class fob( a, b ): pass");
            TestOneString(PythonLanguageVersion.V27, "class fob( a ): pass", new CodeFormattingOptions() { SpaceWithinClassDeclarationParens = false }, "class fob(a): pass");
            TestOneString(PythonLanguageVersion.V27, "class fob( a, b ): pass", new CodeFormattingOptions() { SpaceWithinClassDeclarationParens = false }, "class fob(a, b): pass");
            TestOneString(PythonLanguageVersion.V27, "class fob(a): pass", new CodeFormattingOptions() { SpaceWithinClassDeclarationParens = null }, "class fob(a): pass");
            TestOneString(PythonLanguageVersion.V27, "class fob(a, b): pass", new CodeFormattingOptions() { SpaceWithinClassDeclarationParens = null }, "class fob(a, b): pass");
            TestOneString(PythonLanguageVersion.V27, "class fob( a ): pass", new CodeFormattingOptions() { SpaceWithinClassDeclarationParens = null }, "class fob( a ): pass");
            TestOneString(PythonLanguageVersion.V27, "class fob( a, b ): pass", new CodeFormattingOptions() { SpaceWithinClassDeclarationParens = null }, "class fob( a, b ): pass");

            /* Calls */
            // SpaceBeforeCallParen
            TestOneString(PythonLanguageVersion.V27, "f(a)", new CodeFormattingOptions() { SpaceBeforeCallParen = true }, "f (a)");
            TestOneString(PythonLanguageVersion.V27, "f (a)", new CodeFormattingOptions() { SpaceBeforeCallParen = false }, "f(a)");
            TestOneString(PythonLanguageVersion.V27, "f(a)", new CodeFormattingOptions() { SpaceBeforeCallParen = false }, "f(a)");
            TestOneString(PythonLanguageVersion.V27, "f (a)", new CodeFormattingOptions() { SpaceBeforeCallParen = true }, "f (a)");
            TestOneString(PythonLanguageVersion.V27, "f  (a)", new CodeFormattingOptions() { SpaceBeforeCallParen = true }, "f (a)");
            TestOneString(PythonLanguageVersion.V27, "f(a)", new CodeFormattingOptions() { SpaceBeforeCallParen = null }, "f(a)");
            TestOneString(PythonLanguageVersion.V27, "f (a)", new CodeFormattingOptions() { SpaceBeforeCallParen = null }, "f (a)");

            // SpaceWithinEmptyCallArgumentList
            TestOneString(PythonLanguageVersion.V27, "fob()", new CodeFormattingOptions() { SpaceWithinEmptyCallArgumentList = true }, "fob( )");
            TestOneString(PythonLanguageVersion.V27, "fob(a)", new CodeFormattingOptions() { SpaceWithinEmptyCallArgumentList = true }, "fob(a)");
            TestOneString(PythonLanguageVersion.V27, "fob( )", new CodeFormattingOptions() { SpaceWithinEmptyCallArgumentList = false }, "fob()");
            TestOneString(PythonLanguageVersion.V27, "fob( a )", new CodeFormattingOptions() { SpaceWithinEmptyCallArgumentList = false }, "fob( a )");
            TestOneString(PythonLanguageVersion.V27, "fob()", new CodeFormattingOptions() { SpaceWithinEmptyCallArgumentList = null }, "fob()");
            TestOneString(PythonLanguageVersion.V27, "fob(a)", new CodeFormattingOptions() { SpaceWithinEmptyCallArgumentList = null }, "fob(a)");
            TestOneString(PythonLanguageVersion.V27, "fob( )", new CodeFormattingOptions() { SpaceWithinEmptyCallArgumentList = null }, "fob( )");
            TestOneString(PythonLanguageVersion.V27, "fob( a )", new CodeFormattingOptions() { SpaceWithinEmptyCallArgumentList = null }, "fob( a )");

            // SpaceWithinCallParens
            TestOneString(PythonLanguageVersion.V27, "fob(a)", new CodeFormattingOptions() { SpaceWithinCallParens = true }, "fob( a )");
            TestOneString(PythonLanguageVersion.V27, "fob(a, b)", new CodeFormattingOptions() { SpaceWithinCallParens = true }, "fob( a, b )");
            TestOneString(PythonLanguageVersion.V27, "fob( a )", new CodeFormattingOptions() { SpaceWithinCallParens = false }, "fob(a)");
            TestOneString(PythonLanguageVersion.V27, "fob( a, b )", new CodeFormattingOptions() { SpaceWithinCallParens = false }, "fob(a, b)");
            TestOneString(PythonLanguageVersion.V27, "fob(a)", new CodeFormattingOptions() { SpaceWithinCallParens = null }, "fob(a)");
            TestOneString(PythonLanguageVersion.V27, "fob(a, b)", new CodeFormattingOptions() { SpaceWithinCallParens = null }, "fob(a, b)");
            TestOneString(PythonLanguageVersion.V27, "fob( a )", new CodeFormattingOptions() { SpaceWithinCallParens = null }, "fob( a )");
            TestOneString(PythonLanguageVersion.V27, "fob( a, b )", new CodeFormattingOptions() { SpaceWithinCallParens = null }, "fob( a, b )");

            /* Index Expressions */
            // SpaceWithinIndexBrackets
            TestOneString(PythonLanguageVersion.V27, "fob[a]", new CodeFormattingOptions() { SpaceWithinIndexBrackets = true }, "fob[ a ]");
            TestOneString(PythonLanguageVersion.V27, "fob[a, b]", new CodeFormattingOptions() { SpaceWithinIndexBrackets = true }, "fob[ a, b ]");
            TestOneString(PythonLanguageVersion.V27, "fob[ a ]", new CodeFormattingOptions() { SpaceWithinIndexBrackets = false }, "fob[a]");
            TestOneString(PythonLanguageVersion.V27, "fob[ a, b ]", new CodeFormattingOptions() { SpaceWithinIndexBrackets = false }, "fob[a, b]");
            TestOneString(PythonLanguageVersion.V27, "fob[a]", new CodeFormattingOptions() { SpaceWithinIndexBrackets = null }, "fob[a]");
            TestOneString(PythonLanguageVersion.V27, "fob[a, b]", new CodeFormattingOptions() { SpaceWithinIndexBrackets = null }, "fob[a, b]");
            TestOneString(PythonLanguageVersion.V27, "fob[ a ]", new CodeFormattingOptions() { SpaceWithinIndexBrackets = null }, "fob[ a ]");
            TestOneString(PythonLanguageVersion.V27, "fob[ a, b ]", new CodeFormattingOptions() { SpaceWithinIndexBrackets = null }, "fob[ a, b ]");

            // SpaceBeforeIndexBracket
            TestOneString(PythonLanguageVersion.V27, "f[a]", new CodeFormattingOptions() { SpaceBeforeIndexBracket = true }, "f [a]");
            TestOneString(PythonLanguageVersion.V27, "f [a]", new CodeFormattingOptions() { SpaceBeforeIndexBracket = false }, "f[a]");
            TestOneString(PythonLanguageVersion.V27, "f[a]", new CodeFormattingOptions() { SpaceBeforeIndexBracket = false }, "f[a]");
            TestOneString(PythonLanguageVersion.V27, "f [a]", new CodeFormattingOptions() { SpaceBeforeIndexBracket = true }, "f [a]");
            TestOneString(PythonLanguageVersion.V27, "f  [a]", new CodeFormattingOptions() { SpaceBeforeIndexBracket = true }, "f [a]");
            TestOneString(PythonLanguageVersion.V27, "f[a]", new CodeFormattingOptions() { SpaceBeforeIndexBracket = null }, "f[a]");
            TestOneString(PythonLanguageVersion.V27, "f [a]", new CodeFormattingOptions() { SpaceBeforeIndexBracket = null }, "f [a]");

            /* Other */
            // SpacesWithinParenthesisExpression
            TestOneString(PythonLanguageVersion.V27, "(a)", new CodeFormattingOptions() { SpacesWithinParenthesisExpression = true }, "( a )");
            TestOneString(PythonLanguageVersion.V27, "( a )", new CodeFormattingOptions() { SpacesWithinParenthesisExpression = false }, "(a)");
            TestOneString(PythonLanguageVersion.V27, "(a)", new CodeFormattingOptions() { SpacesWithinParenthesisExpression = null }, "(a)");
            TestOneString(PythonLanguageVersion.V27, "( a )", new CodeFormattingOptions() { SpacesWithinParenthesisExpression = null }, "( a )");

            // WithinEmptyTupleExpression
            TestOneString(PythonLanguageVersion.V27, "()", new CodeFormattingOptions() { SpaceWithinEmptyTupleExpression = true }, "( )");
            TestOneString(PythonLanguageVersion.V27, "( )", new CodeFormattingOptions() { SpaceWithinEmptyTupleExpression = true }, "( )");
            TestOneString(PythonLanguageVersion.V27, "()", new CodeFormattingOptions() { SpaceWithinEmptyTupleExpression = false }, "()");
            TestOneString(PythonLanguageVersion.V27, "( )", new CodeFormattingOptions() { SpaceWithinEmptyTupleExpression = false }, "()");
            TestOneString(PythonLanguageVersion.V27, "()", new CodeFormattingOptions() { SpaceWithinEmptyTupleExpression = null }, "()");
            TestOneString(PythonLanguageVersion.V27, "( )", new CodeFormattingOptions() { SpaceWithinEmptyTupleExpression = null }, "( )");

            // WithinParenthesisedTupleExpression
            TestOneString(PythonLanguageVersion.V27, "(a,)", new CodeFormattingOptions() { SpacesWithinParenthesisedTupleExpression = true }, "( a, )");
            TestOneString(PythonLanguageVersion.V27, "(a,b)", new CodeFormattingOptions() { SpacesWithinParenthesisedTupleExpression = true }, "( a,b )");
            TestOneString(PythonLanguageVersion.V27, "( a, )", new CodeFormattingOptions() { SpacesWithinParenthesisedTupleExpression = true }, "( a, )");
            TestOneString(PythonLanguageVersion.V27, "( a,b )", new CodeFormattingOptions() { SpacesWithinParenthesisedTupleExpression = true }, "( a,b )");
            TestOneString(PythonLanguageVersion.V27, "(a,)", new CodeFormattingOptions() { SpacesWithinParenthesisedTupleExpression = false }, "(a,)");
            TestOneString(PythonLanguageVersion.V27, "(a,b)", new CodeFormattingOptions() { SpacesWithinParenthesisedTupleExpression = false }, "(a,b)");
            TestOneString(PythonLanguageVersion.V27, "( a, )", new CodeFormattingOptions() { SpacesWithinParenthesisedTupleExpression = false }, "(a,)");
            TestOneString(PythonLanguageVersion.V27, "( a,b )", new CodeFormattingOptions() { SpacesWithinParenthesisedTupleExpression = false }, "(a,b)");
            TestOneString(PythonLanguageVersion.V27, "(a,)", new CodeFormattingOptions() { SpacesWithinParenthesisedTupleExpression = null }, "(a,)");
            TestOneString(PythonLanguageVersion.V27, "(a,b)", new CodeFormattingOptions() { SpacesWithinParenthesisedTupleExpression = null }, "(a,b)");
            TestOneString(PythonLanguageVersion.V27, "( a, )", new CodeFormattingOptions() { SpacesWithinParenthesisedTupleExpression = null }, "( a, )");
            TestOneString(PythonLanguageVersion.V27, "( a,b )", new CodeFormattingOptions() { SpacesWithinParenthesisedTupleExpression = null }, "( a,b )");

            // WithinEmptyListExpression
            TestOneString(PythonLanguageVersion.V27, "[]", new CodeFormattingOptions() { SpacesWithinEmptyListExpression = true }, "[ ]");
            TestOneString(PythonLanguageVersion.V27, "[ ]", new CodeFormattingOptions() { SpacesWithinEmptyListExpression = true }, "[ ]");
            TestOneString(PythonLanguageVersion.V27, "[]", new CodeFormattingOptions() { SpacesWithinEmptyListExpression = false }, "[]");
            TestOneString(PythonLanguageVersion.V27, "[ ]", new CodeFormattingOptions() { SpacesWithinEmptyListExpression = false }, "[]");
            TestOneString(PythonLanguageVersion.V27, "[]", new CodeFormattingOptions() { SpacesWithinEmptyListExpression = null }, "[]");
            TestOneString(PythonLanguageVersion.V27, "[ ]", new CodeFormattingOptions() { SpacesWithinEmptyListExpression = null }, "[ ]");

            // WithinListExpression
            TestOneString(PythonLanguageVersion.V27, "[a,]", new CodeFormattingOptions() { SpacesWithinListExpression = true }, "[ a, ]");
            TestOneString(PythonLanguageVersion.V27, "[a,b]", new CodeFormattingOptions() { SpacesWithinListExpression = true }, "[ a,b ]");
            TestOneString(PythonLanguageVersion.V27, "[ a, ]", new CodeFormattingOptions() { SpacesWithinListExpression = true }, "[ a, ]");
            TestOneString(PythonLanguageVersion.V27, "[ a,b ]", new CodeFormattingOptions() { SpacesWithinListExpression = true }, "[ a,b ]");
            TestOneString(PythonLanguageVersion.V27, "[a,]", new CodeFormattingOptions() { SpacesWithinListExpression = false }, "[a,]");
            TestOneString(PythonLanguageVersion.V27, "[a,b]", new CodeFormattingOptions() { SpacesWithinListExpression = false }, "[a,b]");
            TestOneString(PythonLanguageVersion.V27, "[ a, ]", new CodeFormattingOptions() { SpacesWithinListExpression = false }, "[a,]");
            TestOneString(PythonLanguageVersion.V27, "[ a,b ]", new CodeFormattingOptions() { SpacesWithinListExpression = false }, "[a,b]");
            TestOneString(PythonLanguageVersion.V27, "[a,]", new CodeFormattingOptions() { SpacesWithinListExpression = null }, "[a,]");
            TestOneString(PythonLanguageVersion.V27, "[a,b]", new CodeFormattingOptions() { SpacesWithinListExpression = null }, "[a,b]");
            TestOneString(PythonLanguageVersion.V27, "[ a, ]", new CodeFormattingOptions() { SpacesWithinListExpression = null }, "[ a, ]");
            TestOneString(PythonLanguageVersion.V27, "[ a,b ]", new CodeFormattingOptions() { SpacesWithinListExpression = null }, "[ a,b ]");

            // SpacesAroundBinaryOperators
            foreach (var op in new[] { "+", "-", "/", "//", "*", "%", "**", "<<", ">>", "&", "|", "^", "<", ">", "<=", ">=", "!=", "<>" }) {
                TestOneString(PythonLanguageVersion.V27, "aa " + op + " bb", new CodeFormattingOptions() { SpacesAroundBinaryOperators = true }, "aa " + op + " bb");
                TestOneString(PythonLanguageVersion.V27, "aa" + op + "bb", new CodeFormattingOptions() { SpacesAroundBinaryOperators = true }, "aa " + op + " bb");
                TestOneString(PythonLanguageVersion.V27, "aa  " + op + "  bb", new CodeFormattingOptions() { SpacesAroundBinaryOperators = true }, "aa " + op + " bb");
                TestOneString(PythonLanguageVersion.V27, "aa " + op + " bb", new CodeFormattingOptions() { SpacesAroundBinaryOperators = false }, "aa" + op + "bb");
                TestOneString(PythonLanguageVersion.V27, "aa" + op + "bb", new CodeFormattingOptions() { SpacesAroundBinaryOperators = false }, "aa" + op + "bb");
                TestOneString(PythonLanguageVersion.V27, "aa  " + op + "  bb", new CodeFormattingOptions() { SpacesAroundBinaryOperators = false }, "aa" + op + "bb");
                TestOneString(PythonLanguageVersion.V27, "aa " + op + " bb", new CodeFormattingOptions() { SpacesAroundBinaryOperators = null }, "aa " + op + " bb");
                TestOneString(PythonLanguageVersion.V27, "aa" + op + "bb", new CodeFormattingOptions() { SpacesAroundBinaryOperators = null }, "aa" + op + "bb");
                TestOneString(PythonLanguageVersion.V27, "aa  " + op + "  bb", new CodeFormattingOptions() { SpacesAroundBinaryOperators = null }, "aa  " + op + "  bb");
            }

            foreach (var op in new[] { "is", "in", "is not", "not in" }) {
                TestOneString(PythonLanguageVersion.V27, "aa " + op + " bb", new CodeFormattingOptions() { SpacesAroundBinaryOperators = true }, "aa " + op + " bb");
                TestOneString(PythonLanguageVersion.V27, "aa  " + op + "  bb", new CodeFormattingOptions() { SpacesAroundBinaryOperators = true }, "aa " + op + " bb");
                TestOneString(PythonLanguageVersion.V27, "aa " + op + " bb", new CodeFormattingOptions() { SpacesAroundBinaryOperators = false }, "aa " + op + " bb");
                TestOneString(PythonLanguageVersion.V27, "aa  " + op + "  bb", new CodeFormattingOptions() { SpacesAroundBinaryOperators = false }, "aa " + op + " bb");
                TestOneString(PythonLanguageVersion.V27, "aa " + op + " bb", new CodeFormattingOptions() { SpacesAroundBinaryOperators = null }, "aa " + op + " bb");
                TestOneString(PythonLanguageVersion.V27, "aa  " + op + "  bb", new CodeFormattingOptions() { SpacesAroundBinaryOperators = null }, "aa  " + op + "  bb");
            }

            // SpacesAroundAssignmentOperator
            TestOneString(PythonLanguageVersion.V27, "x = 2", new CodeFormattingOptions() { SpacesAroundAssignmentOperator = true }, "x = 2");
            TestOneString(PythonLanguageVersion.V27, "x=2", new CodeFormattingOptions() { SpacesAroundAssignmentOperator = true }, "x = 2");
            TestOneString(PythonLanguageVersion.V27, "x  =  2", new CodeFormattingOptions() { SpacesAroundAssignmentOperator = true }, "x = 2");
            TestOneString(PythonLanguageVersion.V27, "x = y = 2", new CodeFormattingOptions() { SpacesAroundAssignmentOperator = true }, "x = y = 2");
            TestOneString(PythonLanguageVersion.V27, "x=y=2", new CodeFormattingOptions() { SpacesAroundAssignmentOperator = true }, "x = y = 2");
            TestOneString(PythonLanguageVersion.V27, "x  =  y  =  2", new CodeFormattingOptions() { SpacesAroundAssignmentOperator = true }, "x = y = 2");

            TestOneString(PythonLanguageVersion.V27, "x = 2", new CodeFormattingOptions() { SpacesAroundAssignmentOperator = false }, "x=2");
            TestOneString(PythonLanguageVersion.V27, "x=2", new CodeFormattingOptions() { SpacesAroundAssignmentOperator = false }, "x=2");
            TestOneString(PythonLanguageVersion.V27, "x  =  2", new CodeFormattingOptions() { SpacesAroundAssignmentOperator = false }, "x=2");
            TestOneString(PythonLanguageVersion.V27, "x = y = 2", new CodeFormattingOptions() { SpacesAroundAssignmentOperator = false }, "x=y=2");
            TestOneString(PythonLanguageVersion.V27, "x=y=2", new CodeFormattingOptions() { SpacesAroundAssignmentOperator = false }, "x=y=2");
            TestOneString(PythonLanguageVersion.V27, "x  =  y  =  2", new CodeFormattingOptions() { SpacesAroundAssignmentOperator = false }, "x=y=2");

            TestOneString(PythonLanguageVersion.V27, "x = 2", new CodeFormattingOptions() { SpacesAroundAssignmentOperator = null }, "x = 2");
            TestOneString(PythonLanguageVersion.V27, "x=2", new CodeFormattingOptions() { SpacesAroundAssignmentOperator = null }, "x=2");
            TestOneString(PythonLanguageVersion.V27, "x  =  2", new CodeFormattingOptions() { SpacesAroundAssignmentOperator = null }, "x  =  2");
            TestOneString(PythonLanguageVersion.V27, "x = y = 2", new CodeFormattingOptions() { SpacesAroundAssignmentOperator = null }, "x = y = 2");
            TestOneString(PythonLanguageVersion.V27, "x=y=2", new CodeFormattingOptions() { SpacesAroundAssignmentOperator = null }, "x=y=2");
            TestOneString(PythonLanguageVersion.V27, "x  =  y  =  2", new CodeFormattingOptions() { SpacesAroundAssignmentOperator = null }, "x  =  y  =  2");

            /* Statements */
            // ReplaceMultipleImportsWithMultipleStatements
            TestOneString(PythonLanguageVersion.V27, "import fob", new CodeFormattingOptions() { ReplaceMultipleImportsWithMultipleStatements = true }, "import fob");
            TestOneString(PythonLanguageVersion.V27, "import fob, oar", new CodeFormattingOptions() { ReplaceMultipleImportsWithMultipleStatements = true }, "import fob\r\nimport oar");
            TestOneString(PythonLanguageVersion.V27, "\r\n\r\n\r\nimport fob, oar", new CodeFormattingOptions() { ReplaceMultipleImportsWithMultipleStatements = true }, "\r\n\r\n\r\nimport fob\r\nimport oar");
            TestOneString(PythonLanguageVersion.V27, "def f():\r\n    import fob, oar", new CodeFormattingOptions() { ReplaceMultipleImportsWithMultipleStatements = true }, "def f():\r\n    import fob\r\n    import oar");
            TestOneString(PythonLanguageVersion.V27, "import fob as quox, oar", new CodeFormattingOptions() { ReplaceMultipleImportsWithMultipleStatements = true }, "import fob as quox\r\nimport oar");
            TestOneString(PythonLanguageVersion.V27, "import   fob,  oar", new CodeFormattingOptions() { ReplaceMultipleImportsWithMultipleStatements = true }, "import   fob\r\nimport  oar");
            TestOneString(PythonLanguageVersion.V27, "import fob  as  quox, oar", new CodeFormattingOptions() { ReplaceMultipleImportsWithMultipleStatements = true }, "import fob  as  quox\r\nimport oar");

            TestOneString(PythonLanguageVersion.V27, "import fob", new CodeFormattingOptions() { ReplaceMultipleImportsWithMultipleStatements = false }, "import fob");
            TestOneString(PythonLanguageVersion.V27, "import fob, oar", new CodeFormattingOptions() { ReplaceMultipleImportsWithMultipleStatements = false }, "import fob, oar");
            TestOneString(PythonLanguageVersion.V27, "\r\n\r\n\r\nimport fob, oar", new CodeFormattingOptions() { ReplaceMultipleImportsWithMultipleStatements = false }, "\r\n\r\n\r\nimport fob, oar");
            TestOneString(PythonLanguageVersion.V27, "def f():\r\n    import fob, oar", new CodeFormattingOptions() { ReplaceMultipleImportsWithMultipleStatements = false }, "def f():\r\n    import fob, oar");
            TestOneString(PythonLanguageVersion.V27, "import fob as quox, oar", new CodeFormattingOptions() { ReplaceMultipleImportsWithMultipleStatements = false }, "import fob as quox, oar");
            TestOneString(PythonLanguageVersion.V27, "import   fob,  oar", new CodeFormattingOptions() { ReplaceMultipleImportsWithMultipleStatements = false }, "import   fob,  oar");
            TestOneString(PythonLanguageVersion.V27, "import fob  as  quox, oar", new CodeFormattingOptions() { ReplaceMultipleImportsWithMultipleStatements = false }, "import fob  as  quox, oar");

            // RemoveTrailingSemicolons
            TestOneString(PythonLanguageVersion.V27, "x = 42;", new CodeFormattingOptions() { RemoveTrailingSemicolons = true }, "x = 42");
            TestOneString(PythonLanguageVersion.V27, "x = 42  ;", new CodeFormattingOptions() { RemoveTrailingSemicolons = true }, "x = 42");
            TestOneString(PythonLanguageVersion.V27, "x = 42;  y = 100;", new CodeFormattingOptions() { RemoveTrailingSemicolons = true }, "x = 42;  y = 100");
            TestOneString(PythonLanguageVersion.V27, "x = 42;", new CodeFormattingOptions() { RemoveTrailingSemicolons = false }, "x = 42;");
            TestOneString(PythonLanguageVersion.V27, "x = 42  ;", new CodeFormattingOptions() { RemoveTrailingSemicolons = false }, "x = 42  ;");
            TestOneString(PythonLanguageVersion.V27, "x = 42;  y = 100;", new CodeFormattingOptions() { RemoveTrailingSemicolons = false }, "x = 42;  y = 100;");

            // BreakMultipleStatementsPerLine
            TestOneString(PythonLanguageVersion.V27, "x = 42; y = 100", new CodeFormattingOptions() { BreakMultipleStatementsPerLine = true }, "x = 42\r\ny = 100");
            TestOneString(PythonLanguageVersion.V27, "def f():\r\n    x = 42; y = 100", new CodeFormattingOptions() { BreakMultipleStatementsPerLine = true }, "def f():\r\n    x = 42\r\n    y = 100");
            TestOneString(PythonLanguageVersion.V27, "x = 42; y = 100;", new CodeFormattingOptions() { BreakMultipleStatementsPerLine = true }, "x = 42\r\ny = 100;");
            TestOneString(PythonLanguageVersion.V27, "def f():\r\n    x = 42; y = 100;", new CodeFormattingOptions() { BreakMultipleStatementsPerLine = true }, "def f():\r\n    x = 42\r\n    y = 100;");
            TestOneString(PythonLanguageVersion.V27, "x = 42; y = 100", new CodeFormattingOptions() { BreakMultipleStatementsPerLine = true, RemoveTrailingSemicolons = true }, "x = 42\r\ny = 100");
            TestOneString(PythonLanguageVersion.V27, "def f():\r\n    x = 42; y = 100", new CodeFormattingOptions() { BreakMultipleStatementsPerLine = true, RemoveTrailingSemicolons = true }, "def f():\r\n    x = 42\r\n    y = 100");
        }

        [TestMethod, Priority(1)]
        public void TestReflowComment() {
            var commentTestCases = new[] { 
                new {
                    Before = "  # Beautiful is better than ugly. Explicit is better than implicit. Simple is better than complex. Complex is better than complicated.\r\n",
                    After =  "  # Beautiful is better than ugly.  Explicit is better than implicit.  Simple\r\n  # is better than complex.  Complex is better than complicated.\r\n"
                },
                new { 
                    Before = "## Beautiful is better than ugly. Explicit is better than implicit. Simple is better than complex. Complex is better than complicated.\r\n",
                    After =  "## Beautiful is better than ugly.  Explicit is better than implicit.  Simple is\r\n## better than complex.  Complex is better than complicated.\r\n"
                },
                new {
                    Before = "############# Beautiful is better than ugly. Explicit is better than implicit. Simple is better than complex. Complex is better than complicated.\r\n",
                    After =  "############# Beautiful is better than ugly.  Explicit is better than implicit.\r\n############# Simple is better than complex.  Complex is better than\r\n############# complicated.\r\n"
                },
                new {
                    Before = "  # Beautiful is better than ugly.\r\n  # import fob\r\n  # Explicit is better than implicit. Simple is better than complex. Complex is better than complicated.\r\n",
                    After =  "  # Beautiful is better than ugly.\r\n  # import fob\r\n  # Explicit is better than implicit.  Simple is better than complex.  Complex\r\n  # is better than complicated.\r\n"
                },
                new {
                    Before = "  #\r\n  #   Beautiful is better than ugly.\r\n  #   import fob\r\n  #   Explicit is better than implicit. Simple is better than complex. Complex is better than complicated.\r\n",
                    After =  "  #\r\n  #   Beautiful is better than ugly.\r\n  #   import fob\r\n  #   Explicit is better than implicit.  Simple is better than complex.\r\n  #   Complex is better than complicated.\r\n"
                },
                new {
                    Before = @"def fob ( ):
    # 12345678901234567890123456789012345678901234567890123456789012345678901234567890
    print 'fob'",
                    After =  @"def fob ( ):
    # 12345678901234567890123456789012345678901234567890123456789012345678901234567890
    print 'fob'",
                },
                new {
                    Before = @"def fob ( ):
    # 12345678901234567890123456789012345678901234567890123456789012345678901234567890          
    print 'fob'",
                    After =  @"def fob ( ):
    # 12345678901234567890123456789012345678901234567890123456789012345678901234567890
    print 'fob'",
                },
                new {
                    Before = @"def f ( ):
    # foooooooooooooooooooooooooooooooooooooooooooooooooooooooooooooooooooooooo
    pass

def f ( ):
    # fooooooooooooooooooooooooooooooooooooooooooooooooooooooooooooooooooooooooo
    pass

def f ( ):
    # foooooooooooooooooooooooooooooooooooooooooooooooooooooooooooooooooooooooooo
    pass",
                    After =  @"def f ( ):
    # foooooooooooooooooooooooooooooooooooooooooooooooooooooooooooooooooooooooo
    pass

def f ( ):
    # fooooooooooooooooooooooooooooooooooooooooooooooooooooooooooooooooooooooooo
    pass

def f ( ):
    # foooooooooooooooooooooooooooooooooooooooooooooooooooooooooooooooooooooooooo
    pass",
                }
            };

            foreach (var preceedingText in commentTestCases) {
                Console.WriteLine("----");
                Console.WriteLine(preceedingText.Before);

                var allSnippets =
                    TestExpressions.Snippets2x.Select(text => new { Text = text, Version = PythonLanguageVersion.V27 }).Concat(
                    TestExpressions.Statements3x.Select(text => new { Text = text, Version = PythonLanguageVersion.V33 }));

                foreach (var testCase in allSnippets) {
                    Console.WriteLine(testCase);

                    TestOneString(
                        testCase.Version,
                        preceedingText.Before + testCase.Text,
                        new CodeFormattingOptions() { WrapComments = true, WrappingWidth = 80 },
                        preceedingText.After + testCase.Text
                    );
                }
            }

            // TODO: Comments inside of various groupings (base classes, etc...)
            foreach (var preceedingText in commentTestCases) {
                Console.WriteLine("----");
                Console.WriteLine(preceedingText.Before);

                foreach (var testCase in _insertionSnippets) {
                    Console.WriteLine(testCase);

                    var input = testCase.Replace("[INSERT]", preceedingText.Before);
                    var output = testCase.Replace("[INSERT]", preceedingText.After);

                    TestOneString(
                        PythonLanguageVersion.V27,
                        input,
                        new CodeFormattingOptions() { WrapComments = true, WrappingWidth = 80 },
                        output
                    );
                }
            }
        }

        [TestMethod, Priority(1)]
        public void TestReflowComment2() {
            foreach (var optionValue in new bool?[] { true, false, null }) {
                var options = new CodeFormattingOptions() {
                    SpaceWithinClassDeclarationParens = optionValue,
                    SpaceWithinEmptyBaseClassList = optionValue,
                    SpaceWithinFunctionDeclarationParens = optionValue,
                    SpaceWithinEmptyParameterList = optionValue,
                    SpaceAroundDefaultValueEquals = optionValue,
                    SpaceBeforeCallParen = optionValue,
                    SpaceWithinEmptyCallArgumentList = optionValue,
                    SpaceWithinCallParens = optionValue,
                    SpacesWithinParenthesisExpression = optionValue,
                    SpaceWithinEmptyTupleExpression = optionValue,
                    SpacesWithinParenthesisedTupleExpression = optionValue,
                    SpacesWithinEmptyListExpression = optionValue,
                    SpacesWithinListExpression = optionValue,
                    SpaceBeforeIndexBracket = optionValue,
                    SpaceWithinIndexBrackets = optionValue,
                    SpacesAroundBinaryOperators = optionValue,
                    SpacesAroundAssignmentOperator = optionValue,
                };

                foreach (var testCase in _commentInsertionSnippets) {
                    Console.WriteLine(testCase);

                    var parser = Parser.CreateParser(
                        new StringReader(testCase.Replace("[INSERT]", "# comment here")), 
                        PythonLanguageVersion.V27, 
                        new ParserOptions() { Verbatim = true }
                    );
                    var ast = parser.ParseFile();
                    var newCode = ast.ToCodeString(ast, options);
                    Console.WriteLine(newCode);
                    Assert.IsTrue(newCode.IndexOf("# comment here") != -1);
                }
            }
        }

         /// <summary>
        /// Verify trailing \ at the end a file round trips
        /// </summary>
        [TestMethod, Priority(1)]
        public void TestBackslashThenEof() {
            var code = @"x = 100
\";

            var parser = Parser.CreateParser(
                new StringReader(code),
                PythonLanguageVersion.V27,
                new ParserOptions() { Verbatim = true }
            );

            var ast = parser.ParseFile();
            var newCode = ast.ToCodeString(ast);
            Assert.AreEqual(code, newCode);
        }

        /// <summary>
        /// Verify trailing \ doesn't mess up comments
        /// </summary>
        [TestMethod, Priority(1)]
        public void TestReflowComment3() {
            var code = @"def f():
    if a and \
        b:
            print('hi')";

            var parser = Parser.CreateParser(
                new StringReader(code),
                PythonLanguageVersion.V27,
                new ParserOptions() { Verbatim = true }
            );

            var ast = parser.ParseFile();
            var newCode = ast.ToCodeString(ast, new CodeFormattingOptions() { WrapComments = true, WrappingWidth = 20 });
            Assert.AreEqual(newCode, code);
        }

        /// <summary>
        /// Verify reflowing comment doesn't introduce extra new line
        /// </summary>
        [TestMethod, Priority(1)]
        public void TestReflowComment4() {
            var code = @"def f(): # fob
    pass";

            var parser = Parser.CreateParser(
                new StringReader(code),
                PythonLanguageVersion.V27,
                new ParserOptions() { Verbatim = true }
            );

            var ast = parser.ParseFile();
            var newCode = ast.ToCodeString(ast, new CodeFormattingOptions() { WrapComments = true, WrappingWidth = 20 });
            Assert.AreEqual(newCode, code);
        }

        static readonly string[] _commentInsertionSnippets = new[] {
            "class C(a, [INSERT]\r\n    b): pass",
            "class C( [INSERT]\r\n    ): pass", 
            "def f(a, [INSERT]\r\n    b): pass",
            "def f( [INSERT]\r\n    ): pass", 
            "def f(a = [INSERT]\r\n    42): pass",
            "g( f [INSERT]\r\n    (42))",
            "f( [INSERT]\r\n    )",
            "f( a, [INSERT]\r\n     )",
            "f([INSERT]\r\n   a)",
            "([INSERT]\r\n    a)",
            "(a [INSERT]\r\n    )",
            "(\r\n    [INSERT]\r\n)",
            "([INSERT]\r\n 1, 2, 3)",
            "(1,2,3[INSERT]\r\n)",
            "[[INSERT]\r\n]",
            "[[INSERT]\r\n1,2,3]",
            "[1,2,3\r\n[INSERT]\r\n]",
            "(x [INSERT]\r\n[42])",
            "x[[INSERT]\r\n42]",
            "x[42\r\n[INSERT]\r\n]",
            "(a +[INSERT]\r\nb)",
            "(a[INSERT]\r\n+b)",
        };

        static readonly string[] _insertionSnippets = new[] {
            "if True:\r\n    pass\r\n[INSERT]else:\r\n    pass",
            "if True:\r\n    pass\r\n[INSERT]elif True:\r\n    pass",
            "try:\r\n    pass\r\n[INSERT]finally:\r\n    pass",
            "try:\r\n    pass\r\n[INSERT]except:\r\n    pass",
            "try:\r\n    pass\r\n[INSERT]except Exception:\r\n    pass",
            "try:\r\n    pass\r\nexcept Exception:\r\n    pass\r\n[INSERT]else:\r\n    pass",
            "while True:\r\n    pass\r\n[INSERT]else:\r\n    pass",
            "for x in [1,2,3]:\r\n    pass\r\n[INSERT]else:\r\n    pass",
            /*@"(1, [INSERT]
               2,
               3)"*/
        };


        /// <summary>
        /// Verifies that the proceeding white space is consistent across all nodes.
        /// </summary>
        [TestMethod, Priority(1)]
        public void TestStartWhiteSpace() {
            foreach (var preceedingText in new[] { "#fob\r\n" }) {
                var allSnippets = 
                    TestExpressions.Snippets2x.Select(text => new { Text = text, Version = PythonLanguageVersion.V27 }).Concat(
                    TestExpressions.Statements3x.Select(text => new { Text = text, Version = PythonLanguageVersion.V33 }));
                
                foreach (var testCase in allSnippets) {
                    var exprText = testCase.Text;
                    string code = preceedingText + exprText;
                    Console.WriteLine(code);

                    var parser = Parser.CreateParser(new StringReader(code), testCase.Version, new ParserOptions() { Verbatim = true });
                    var ast = parser.ParseFile();
                    Statement stmt = ((SuiteStatement)ast.Body).Statements[0];
                    if (stmt is ExpressionStatement) {
                        var expr = ((ExpressionStatement)stmt).Expression;

                        Assert.AreEqual(preceedingText.Length, expr.StartIndex);
                        Assert.AreEqual(preceedingText.Length + exprText.Length, expr.EndIndex);
                        Assert.AreEqual(preceedingText, expr.GetLeadingWhiteSpace(ast));
                    } else {
                        Assert.AreEqual(preceedingText.Length, stmt.StartIndex);
                        Assert.AreEqual(preceedingText.Length + exprText.Length, stmt.EndIndex);
                        Assert.AreEqual(preceedingText, stmt.GetLeadingWhiteSpace(ast));
                    }
                }
            }
        }

        [TestMethod, Priority(1)]
        public void ExpressionsTest() {            
            // TODO: Trailing white space tests
            // Unary Expressions
            TestOneString(PythonLanguageVersion.V27, "x=~42");
            TestOneString(PythonLanguageVersion.V27, "x=-42");
            TestOneString(PythonLanguageVersion.V27, "x=+42");
            TestOneString(PythonLanguageVersion.V27, "x=not 42");
            TestOneString(PythonLanguageVersion.V27, "x  =   ~    42");
            TestOneString(PythonLanguageVersion.V27, "x  =   -    42");
            TestOneString(PythonLanguageVersion.V27, "x  =   +    42");
            TestOneString(PythonLanguageVersion.V27, "x  =   not    42");

            // Constant Expressions
            TestOneString(PythonLanguageVersion.V27, "\r\n42");
            TestOneString(PythonLanguageVersion.V27, "42");
            TestOneString(PythonLanguageVersion.V27, "'abc'");
            TestOneString(PythonLanguageVersion.V27, "\"abc\"");
            TestOneString(PythonLanguageVersion.V27, "'''abc'''");
            TestOneString(PythonLanguageVersion.V27, "\"\"\"abc\"\"\"");
            TestOneString(PythonLanguageVersion.V27, "x = - 1");
            TestOneString(PythonLanguageVersion.V27, "x = -1");
            TestOneString(PythonLanguageVersion.V27, "x = - 2147483648");
            TestOneString(PythonLanguageVersion.V27, "x = -2147483648");

            // Conditional Expressions
            TestOneString(PythonLanguageVersion.V27, "1 if True else 2");
            TestOneString(PythonLanguageVersion.V27, "1  if   True    else     2");

            // Generator expressions
            TestOneString(PythonLanguageVersion.V27, "(x for x in abc)");
            TestOneString(PythonLanguageVersion.V27, "(x for x in abc if abc >= 42)");
            TestOneString(PythonLanguageVersion.V27, " (  x   for    x     in      abc       )");
            TestOneString(PythonLanguageVersion.V27, " (  x   for    x     in      abc       if        abc        >=          42          )");
            TestOneString(PythonLanguageVersion.V27, "f(x for x in abc)");
            TestOneString(PythonLanguageVersion.V27, "f(x for x in abc if abc >= 42)");
            TestOneString(PythonLanguageVersion.V27, "f (  x   for    x     in      abc       )");
            TestOneString(PythonLanguageVersion.V27, "f (  x   for    x     in      abc       if        abc        >=          42          )");
            TestOneString(PythonLanguageVersion.V27, "x(a for a,b in x)");
            TestOneString(PythonLanguageVersion.V27, "x  (   a    for     a      ,       b        in        x          )");

            // Lambda Expressions
            TestOneString(PythonLanguageVersion.V27, "lambda x: x");
            TestOneString(PythonLanguageVersion.V27, "lambda x, y: x, y");
            TestOneString(PythonLanguageVersion.V27, "lambda x = 42: x");
            TestOneString(PythonLanguageVersion.V27, "lambda *x: x");
            TestOneString(PythonLanguageVersion.V27, "lambda **x: x");
            TestOneString(PythonLanguageVersion.V27, "lambda *x, **y: x");
            TestOneString(PythonLanguageVersion.V27, "lambda : 42");
            TestOneString(PythonLanguageVersion.V30, "lambda *, x: x");
            TestOneString(PythonLanguageVersion.V27, "lambda  x   :    x");
            TestOneString(PythonLanguageVersion.V27, "lambda  x   ,    y     :      x       ,        y");
            TestOneString(PythonLanguageVersion.V27, "lambda  x   =    42     :      x");
            TestOneString(PythonLanguageVersion.V27, "lambda  *   x    :     x");
            TestOneString(PythonLanguageVersion.V27, "lambda  **   x    :     x");
            TestOneString(PythonLanguageVersion.V27, "lambda  *   x    ,     **      y       :        x");
            TestOneString(PythonLanguageVersion.V27, "lambda  :   42");
            TestOneString(PythonLanguageVersion.V27, "lambda  :   (yield)");
            TestOneString(PythonLanguageVersion.V27, "lambda  :   (yield");
            TestOneString(PythonLanguageVersion.V30, "lambda  *   ,    x     :      x");

            // List Comprehensions
            TestOneString(PythonLanguageVersion.V27, "[x for x in abc]");
            TestOneString(PythonLanguageVersion.V27, "[x for x in abc, baz]");
            TestOneString(PythonLanguageVersion.V27, "[x for x in (abc, baz)]");
            TestOneString(PythonLanguageVersion.V27, "[x for x in abc if abc >= 42]");
            TestOneString(PythonLanguageVersion.V27, " [  x   for    x     in      abc       ]");
            TestOneString(PythonLanguageVersion.V27, " [  x   for    x     in      abc       if        abc        >=          42          ]");
            TestOneString(PythonLanguageVersion.V27, "[v for k,v in x]");
            TestOneString(PythonLanguageVersion.V27, "  [v   for    k     ,      v       in        x         ]");
            TestOneString(PythonLanguageVersion.V27, "[v for (k,v) in x]");
            TestOneString(PythonLanguageVersion.V27, "  [   v    for     (      k       ,        v          )          in           x             ]");

            // Set comprehensions
            TestOneString(PythonLanguageVersion.V27, "{x for x in abc}");
            TestOneString(PythonLanguageVersion.V27, "{x for x in abc if abc >= 42}");
            TestOneString(PythonLanguageVersion.V27, " {  x   for    x     in      abc       }");
            TestOneString(PythonLanguageVersion.V27, " {  x   for    x     in      abc       if        abc        >=          42          }");

            // Dict Comprehensions
            TestOneString(PythonLanguageVersion.V27, "{x:x for x in abc}");
            TestOneString(PythonLanguageVersion.V27, "{x:x for x in abc if abc >= 42}");
            TestOneString(PythonLanguageVersion.V27, " {  x        :         x   for    x     in      abc       }");
            TestOneString(PythonLanguageVersion.V27, " {  x           :            x   for    x     in      abc       if        abc        >=          42          }");

            // Backquote Expression
            TestOneString(PythonLanguageVersion.V27, "`42`");
            TestOneString(PythonLanguageVersion.V27, " `42`");
            TestOneString(PythonLanguageVersion.V27, " `42  `");

            // Call Expression
            TestOneString(PythonLanguageVersion.V27, "x(abc)");
            TestOneString(PythonLanguageVersion.V27, "x(abc = 42)");
            TestOneString(PythonLanguageVersion.V27, "x(*abc)");
            TestOneString(PythonLanguageVersion.V27, "x(**abc)");
            TestOneString(PythonLanguageVersion.V27, "x(*fob, **oar)");
            TestOneString(PythonLanguageVersion.V27, "x(a, b, c)");
            TestOneString(PythonLanguageVersion.V27, "x(a, b, c, d = 42)");
            TestOneString(PythonLanguageVersion.V27, "x (  abc   )");
            TestOneString(PythonLanguageVersion.V27, "x (  abc   =    42     )");
            TestOneString(PythonLanguageVersion.V27, "x (  *   abc    )");
            TestOneString(PythonLanguageVersion.V27, "x (  **   abc     )");
            TestOneString(PythonLanguageVersion.V27, "x (  *   fob    ,     **      oar       )");
            TestOneString(PythonLanguageVersion.V27, "x (  a,   b,    c     )");
            TestOneString(PythonLanguageVersion.V27, "x (  a   ,    b     ,      c       ,        d         =           42           )");
            TestOneString(PythonLanguageVersion.V27, "x(abc,)");
            TestOneString(PythonLanguageVersion.V27, "x  (   abc    ,     )");
            TestOneString(PythonLanguageVersion.V27, "x(abc=42,)");
            TestOneString(PythonLanguageVersion.V27, "x  (   abc    =     42      ,       )");

            // Member Expression
            TestOneString(PythonLanguageVersion.V27, "fob.oar");
            TestOneString(PythonLanguageVersion.V27, "fob .oar");
            TestOneString(PythonLanguageVersion.V27, "fob. oar");
            TestOneString(PythonLanguageVersion.V27, "fob .  oar");
            TestOneString(PythonLanguageVersion.V27, "class C:\r\n    x = fob.__oar");

            // Parenthesis expression
            TestOneString(PythonLanguageVersion.V27, "(42)");
            TestOneString(PythonLanguageVersion.V27, "( 42  )");
            TestOneString(PythonLanguageVersion.V27, " (  42   )");

            // Starred expression
            TestOneString(PythonLanguageVersion.V30, "*a, b = c, d");
            TestOneString(PythonLanguageVersion.V30, "*a, b, c = d, e, f");
            TestOneString(PythonLanguageVersion.V30, "*               a ,  b   ,    c     =      d       ,        e         ,          f");
            TestOneString(PythonLanguageVersion.V30, "(            *               a ,  b   ,    c     )             =      (              d       ,        e         ,          f              )");
            TestOneString(PythonLanguageVersion.V30, "[            *               a ,  b   ,    c     ]             =      [              d       ,        e         ,          f              ]");
            
            // Index expression
            TestOneString(PythonLanguageVersion.V27, "x[42]");
            TestOneString(PythonLanguageVersion.V27, "x[ 42]");
            
            TestOneString(PythonLanguageVersion.V27, "x [42]");
            TestOneString(PythonLanguageVersion.V27, "x [42 ]");
            TestOneString(PythonLanguageVersion.V27, "x [42,23]");
            TestOneString(PythonLanguageVersion.V27, "x[ 42 ]");
            TestOneString(PythonLanguageVersion.V27, "x [  42   ,    23     ]");
            TestOneString(PythonLanguageVersion.V27, "x[42:23]");
            TestOneString(PythonLanguageVersion.V27, "x [  42   :    23     ]");
            TestOneString(PythonLanguageVersion.V27, "x[42:23:100]");
            TestOneString(PythonLanguageVersion.V27, "x [  42   :    23     :      100       ]");
            TestOneString(PythonLanguageVersion.V27, "x[42:]");
            TestOneString(PythonLanguageVersion.V27, "x[42::]");
            TestOneString(PythonLanguageVersion.V27, "x [  42   :    ]");
            TestOneString(PythonLanguageVersion.V27, "x [  42   :    :     ]");
            TestOneString(PythonLanguageVersion.V27, "x[::]");
            TestOneString(PythonLanguageVersion.V27, "x  [   :    :     ]");

            // or expression
            TestOneString(PythonLanguageVersion.V27, "1 or 2");
            TestOneString(PythonLanguageVersion.V27, "1  or   2");

            // and expression
            TestOneString(PythonLanguageVersion.V27, "1 and 2");
            TestOneString(PythonLanguageVersion.V27, "1  and   2");

            // binary expression
            foreach (var op in new[] { "+", "-", "*", "/", "//", "%", "&", "|", "^", "<<", ">>", "**", "<", ">", "<=", ">=", "==", "!=", "<>" }) {
                TestOneString(PythonLanguageVersion.V27, "1 " + op + "2");
                TestOneString(PythonLanguageVersion.V27, "1"+ op + "2");
                TestOneString(PythonLanguageVersion.V27, "1" + op + " 2");
                TestOneString(PythonLanguageVersion.V27, "1 " + op + " 2");
                TestOneString(PythonLanguageVersion.V27, "1  " + op + "   2");
            }

            foreach (var op in new[] { "is", "is not", "in", "not in" }) {
                // TODO: All of these should pass in the binary expression case once we have error handling working
                TestOneString(PythonLanguageVersion.V27, "1 " + op + " 2");
                TestOneString(PythonLanguageVersion.V27, "1  " + op + "   2");
            }

            // yield expression
            TestOneString(PythonLanguageVersion.V27, "yield 1");
            TestOneString(PythonLanguageVersion.V27, "yield 1, 2");
            TestOneString(PythonLanguageVersion.V27, "yield 1  , 2");
            TestOneString(PythonLanguageVersion.V27, "yield 1  , 2,");
            TestOneString(PythonLanguageVersion.V27, "yield 1 ,  2   ,");
            TestOneString(PythonLanguageVersion.V27, "yield");
            TestOneString(PythonLanguageVersion.V27, "yield None");
            TestOneString(PythonLanguageVersion.V27, "yield 1 == 2");
            TestOneString(PythonLanguageVersion.V27, "yield lambda: 42");
            TestOneString(PythonLanguageVersion.V27, "yield 42, ");

            // yield from expression
            TestOneString(PythonLanguageVersion.V33, "yield from fob");
            TestOneString(PythonLanguageVersion.V33, "yield from  fob");
            TestOneString(PythonLanguageVersion.V33, "yield  from fob");
            TestOneString(PythonLanguageVersion.V33, "yield  from  fob");
            TestOneString(PythonLanguageVersion.V33, "x  =  yield  from  fob");

            // tuples
            TestOneString(PythonLanguageVersion.V27, "(1, 2, 3)");
            TestOneString(PythonLanguageVersion.V27, "(1, 2,  3)");
            TestOneString(PythonLanguageVersion.V27, "( 1  ,   2    ,     3      )");
            TestOneString(PythonLanguageVersion.V27, "( 1  ,   2    ,     3      ,       )");
            
            // list expressions
            TestOneString(PythonLanguageVersion.V27, "[1, 2, 3]");
            TestOneString(PythonLanguageVersion.V27, "[1, 2,  3]");
            TestOneString(PythonLanguageVersion.V27, "[ 1  ,   2    ,     3      ]");
            TestOneString(PythonLanguageVersion.V27, "[ 1  ,   2    ,     3      ,       ]");
            TestOneString(PythonLanguageVersion.V27, "[abc, fob and oar]");
            TestOneString(PythonLanguageVersion.V27, "[fob if True else oar]");

            // set expressions
            TestOneString(PythonLanguageVersion.V27, "{1, 2, 3}");
            TestOneString(PythonLanguageVersion.V27, "{1, 2,  3}");
            TestOneString(PythonLanguageVersion.V27, "{ 1  ,   2    ,     3      }");
            TestOneString(PythonLanguageVersion.V27, "{ 1  ,   2    ,     3      ,       }");

            // dict expressions
            TestOneString(PythonLanguageVersion.V27, "{1:2, 2 :3, 3: 4}");
            TestOneString(PythonLanguageVersion.V27, "{1 :2, 2  :3,  3:  4}");
            TestOneString(PythonLanguageVersion.V27, "{ 1  :   2    ,     2      :       3,        3         :          4           }");
            TestOneString(PythonLanguageVersion.V27, "{ 1  :   2    ,     2      :       3,        3         :          4           ,            }");

            // Error cases:
            //TestOneString(PythonLanguageVersion.V27, "{1:2, 2 :3, 3: 4]");
        }

        [TestMethod, Priority(1)]
        public void TestMangledPrivateName() {
            TestOneString(PythonLanguageVersion.V27, @"class C:
    def f(__a):
        pass
"); 
            TestOneString(PythonLanguageVersion.V27, @"class C:
    class __D:
        pass
");


            TestOneString(PythonLanguageVersion.V27, @"class C:
    import __abc
    import __fob, __oar
");

            TestOneString(PythonLanguageVersion.V27, @"class C:
    from sys import __abc
    from sys import __fob, __oar
    from __sys import __abc
");

            TestOneString(PythonLanguageVersion.V27, @"class C:
    global __X
");

            TestOneString(PythonLanguageVersion.V30, @"class C:
    nonlocal __X
");
        }

        [TestMethod, Priority(1)]
        public void TestComments() {

            TestOneString(PythonLanguageVersion.V27, @"x = fob(
        r'abc'                                # comments
        r'def'                                # are spanning across
                                              # a string plus
                                              # which might make life
                                              # difficult if we don't
        r'ghi'                                # handle it properly
        )");

            TestOneString(PythonLanguageVersion.V27, "#fob\r\npass");
            TestOneString(PythonLanguageVersion.V27, "#fob\r\n\r\npass"); 
            TestOneString(PythonLanguageVersion.V27, "#fob");

        }

        [TestMethod, Priority(1)]
        public void TestWhiteSpaceAfterDocString() {
            TestOneString(PythonLanguageVersion.V27, @"'''hello

this is some documentation
'''

import fob");
        }

        [TestMethod, Priority(1)]
        public void TestBinaryFiles() {
            var filename = Path.Combine(System.Environment.GetFolderPath(Environment.SpecialFolder.System), "kernel32.dll");
            TestOneString(PythonLanguageVersion.V27, filename);
        }

        [TestMethod, Priority(1)]
        public void TestErrors() {
            TestOneString(PythonLanguageVersion.V30, ":   ...");

            // Index Expression
            TestOneString(PythonLanguageVersion.V27, "x[[val, val, ...], [val, val, ...], .");
            TestOneString(PythonLanguageVersion.V27, "x[[val, val, ...], [val, val, ...], ..");

            // Suite Statement
            TestOneString(PythonLanguageVersion.V27, "while X !=2 :\r\n");

            // Lambda Expression

            TestOneString(PythonLanguageVersion.V27, "lambda");
            TestOneString(PythonLanguageVersion.V27, "lambda :");
            TestOneString(PythonLanguageVersion.V27, "lambda pass");
            TestOneString(PythonLanguageVersion.V27, "lambda : pass"); 
            TestOneString(PythonLanguageVersion.V27, "lambda a, b, quote");
            TestOneString(PythonLanguageVersion.V30, "[x for x in abc if lambda a, b, quote");
            TestOneString(PythonLanguageVersion.V27, "lambda, X+Y Z");
            TestOneString(PythonLanguageVersion.V30, "[x for x in abc if lambda, X+Y Z");

            // print statement
            TestOneString(PythonLanguageVersion.V27, "print >>sys.stderr, \\\r\n");
            TestOneString(PythonLanguageVersion.V27, "print pass");
            TestOneString(PythonLanguageVersion.V27, "print >>pass");
            TestOneString(PythonLanguageVersion.V27, "print >>pass, ");
            TestOneString(PythonLanguageVersion.V27, "print >>pass, pass");
            TestOneString(PythonLanguageVersion.V27, "print >>pass pass");

            // Import statement
            TestOneString(PythonLanguageVersion.V27, "import X as");

            // From Import statement
            TestOneString(PythonLanguageVersion.V27, "from _struct import");
            TestOneString(PythonLanguageVersion.V27, "from _io import (DEFAULT_BUFFER_SIZE");
            TestOneString(PythonLanguageVersion.V27, "from x import y as");
            TestOneString(PythonLanguageVersion.V27, "from ... import ...");

            // Parenthesis Expression
            TestOneString(PythonLanguageVersion.V27, "(\r\n(x");
            TestOneString(PythonLanguageVersion.V27, "(\r\n(");            

            TestOneString(PythonLanguageVersion.V27, "m .b'");
            TestOneString(PythonLanguageVersion.V27, "m . b'");
            TestOneString(PythonLanguageVersion.V27, "x y import");
            TestOneString(PythonLanguageVersion.V27, "x y global");

            TestOneString(PythonLanguageVersion.V27, "x[..., ]");

            TestOneString(PythonLanguageVersion.V27, "(a for x y");
            TestOneString(PythonLanguageVersion.V27, "x(a for x y");
            TestOneString(PythonLanguageVersion.V27, "[a for x y");
            TestOneString(PythonLanguageVersion.V27, "{a for x y");
            TestOneString(PythonLanguageVersion.V27, "{a:v for x y");

            TestOneString(PythonLanguageVersion.V27, ":   ");
            TestOneString(PythonLanguageVersion.V27, "from the");
            TestOneString(PythonLanguageVersion.V27, "when not None");
            TestOneString(PythonLanguageVersion.V27, "for x and y");

            // conditional expression
            TestOneString(PythonLanguageVersion.V27, "e if x y z");
            TestOneString(PythonLanguageVersion.V27, "e if x y");
            TestOneString(PythonLanguageVersion.V27, "e if x");
            TestOneString(PythonLanguageVersion.V27, "e if x pass");

            TestOneString(PythonLanguageVersion.V27, ", 'hello'\r\n        self");
            TestOneString(PythonLanguageVersion.V27, "http://xkcd.com/353/\")");
            TestOneString(PythonLanguageVersion.V27, "�g�\r��\r���\r��\r���\r���\r��\rt4�\r*V�\roA�\r\t�\r�$�\r\t.�\r�t�\r�q�\r�H�\r�|");
            TestOneString(PythonLanguageVersion.V27, "\r\t.�\r�t�\r�q�\r");
            TestOneString(PythonLanguageVersion.V27, "\r\t�\r�$�\r\t.�\r");
            TestOneString(PythonLanguageVersion.V27, "�\r�$�\r\t.�\r�t");
            TestOneString(PythonLanguageVersion.V27, "\r\n.\r\n");
            
            TestOneString(PythonLanguageVersion.V27, "abc\r\n.\r\n");

            // Dictionary Expressions
            TestOneString(PythonLanguageVersion.V27, "{");
            TestOneString(PythonLanguageVersion.V27, @"X = { 42 : 100,
");
            TestOneString(PythonLanguageVersion.V27, @"s.
    X = { 23   : 42,
");
            TestOneString(PythonLanguageVersion.V27, "{x:y");
            TestOneString(PythonLanguageVersion.V27, "{x:y, z:x");
            TestOneString(PythonLanguageVersion.V27, "{x");
            TestOneString(PythonLanguageVersion.V27, "{x, y");
            TestOneString(PythonLanguageVersion.V27, "{x:y for x in abc");
            TestOneString(PythonLanguageVersion.V27, "{x for x in abc");
            TestOneString(PythonLanguageVersion.V27, @")
    X = { 42 : 100,
          100 : 200,
");
            TestOneString(PythonLanguageVersion.V27, @"]
    X = { 42 : 100,
          100 : 200,
");
            TestOneString(PythonLanguageVersion.V27, @"}
    X = { 42 : 100,
          100 : 200,
");
            TestOneString(PythonLanguageVersion.V27, @"{ 42: 100, 100 ");
            TestOneString(PythonLanguageVersion.V27, @"{ 42: 100, 100, 200:30 } ");
            TestOneString(PythonLanguageVersion.V27, @"{ 100, 100:30, 200 } ");


            // generator comprehensions and calls
            TestOneString(PythonLanguageVersion.V27, "x(");
            TestOneString(PythonLanguageVersion.V27, "x(for x in abc");
            TestOneString(PythonLanguageVersion.V27, "x(abc");
            TestOneString(PythonLanguageVersion.V27, "x(abc, ");
            TestOneString(PythonLanguageVersion.V27, "x(pass");

            // lists and list comprehensions
            TestOneString(PythonLanguageVersion.V27, "[");
            TestOneString(PythonLanguageVersion.V27, "[abc");
            TestOneString(PythonLanguageVersion.V27, "[abc,");
            TestOneString(PythonLanguageVersion.V27, "[for x in abc");
            TestOneString(PythonLanguageVersion.V27, "[b for b in");

            TestOneString(PythonLanguageVersion.V27, "x[");
            TestOneString(PythonLanguageVersion.V27, "x[abc");
            TestOneString(PythonLanguageVersion.V27, "x[abc,");
            TestOneString(PythonLanguageVersion.V27, "x[abc:");

            // backquote expression
            TestOneString(PythonLanguageVersion.V27, "`fob");

            // constant expressions
            TestOneString(PythonLanguageVersion.V27, "'\r");
            TestOneString(PythonLanguageVersion.V27, @"'abc' 24 : q");
            TestOneString(PythonLanguageVersion.V27, @"u'abc' 24 : q");

            // bad tokens
            TestOneString(PythonLanguageVersion.V27, "!x");
            TestOneString(PythonLanguageVersion.V27, "$aü");
            TestOneString(PythonLanguageVersion.V27, "0399");
            TestOneString(PythonLanguageVersion.V27, "0o399");
            TestOneString(PythonLanguageVersion.V27, "0399L");
            TestOneString(PythonLanguageVersion.V27, "0399j");
            
            // calls
            TestOneString(PythonLanguageVersion.V27, "x(42 = 42)");

            // for statement
            TestOneString(PythonLanguageVersion.V27, "for pass\r\nin abc: pass");
            TestOneString(PythonLanguageVersion.V27, "for pass in abc: pass");
            TestOneString(PythonLanguageVersion.V27, "def f():\r\nabc");
            TestOneString(PythonLanguageVersion.V27, "for pass in");

            // class defs
            TestOneString(PythonLanguageVersion.V30, "class(object: pass");
            TestOneString(PythonLanguageVersion.V30, "class X(object: pass");
            TestOneString(PythonLanguageVersion.V30, "class X(object, int: pass");
            TestOneString(PythonLanguageVersion.V30, "class X(object, pass");
            TestOneString(PythonLanguageVersion.V30, "class X(=");
            TestOneString(PythonLanguageVersion.V30, "class X(pass");

            TestOneString(PythonLanguageVersion.V27, "class(object: pass");
            TestOneString(PythonLanguageVersion.V27, "class X(object: pass");
            TestOneString(PythonLanguageVersion.V27, "class X(object, int: pass");
            TestOneString(PythonLanguageVersion.V27, "class X(object, pass");
            TestOneString(PythonLanguageVersion.V27, "class X(=");
            TestOneString(PythonLanguageVersion.V27, "class X(pass");

            TestOneString(PythonLanguageVersion.V27, "class C:\r\n    x = fob.42");
            TestOneString(PythonLanguageVersion.V27, "class C:\r\n    @fob.42\r\n    def f(self): pass");
            TestOneString(PythonLanguageVersion.V27, "class C:\r\n    @fob.[]\r\n    def f(self): pass");
            TestOneString(PythonLanguageVersion.V27, "class 42");
            TestOneString(PythonLanguageVersion.V30, "class");
            TestOneString(PythonLanguageVersion.V27, "@fob\r\nclass 42");

            // func defs
            TestOneString(PythonLanguageVersion.V30, "def f(A, *, *x");
            TestOneString(PythonLanguageVersion.V30, "def f(A, *, **x");
            TestOneString(PythonLanguageVersion.V30, "def f(A, *, x = 2");
            TestOneString(PythonLanguageVersion.V30, "def f(A, *");
            TestOneString(PythonLanguageVersion.V30, "def f(A, *, (a, b)");
            TestOneString(PythonLanguageVersion.V30, "def f(A, *,");
            TestOneString(PythonLanguageVersion.V30, "def f(A, *)");

            TestOneString(PythonLanguageVersion.V27, "def f(x, *, ): pass");
            TestOneString(PythonLanguageVersion.V27, "def f((42 + 2: pass");
            TestOneString(PythonLanguageVersion.V27, "def f((42: pass");
            TestOneString(PythonLanguageVersion.V27, "def f((42)): pass");
            TestOneString(PythonLanguageVersion.V27, "def f((42, )): pass");
            TestOneString(PythonLanguageVersion.V27, "def f((42): pass");
            TestOneString(PythonLanguageVersion.V27, "def f((42 pass");
            TestOneString(PythonLanguageVersion.V27, "def f((a, 42)): pass");
            TestOneString(PythonLanguageVersion.V27, "def f(42 = 42): pass");
            TestOneString(PythonLanguageVersion.V27, "def f(42 = pass): pass");
            TestOneString(PythonLanguageVersion.V27, "def f(pass = pass): pass");
            TestOneString(PythonLanguageVersion.V27, "def f(= = =): pass");
            TestOneString(PythonLanguageVersion.V27, "def f");
            TestOneString(PythonLanguageVersion.V27, "def");
            TestOneString(PythonLanguageVersion.V27, " @@");
            TestOneString(PythonLanguageVersion.V27, "def X(abc, **");
            TestOneString(PythonLanguageVersion.V27, "def X(abc, *");
            TestOneString(PythonLanguageVersion.V27, @"@fob(
def f(): pass");


            // misc malformed expressions
            TestOneString(PythonLanguageVersion.V27, "1 + :");
            TestOneString(PythonLanguageVersion.V27, "abc.2");
            TestOneString(PythonLanguageVersion.V27, "abc 1L");
            TestOneString(PythonLanguageVersion.V27, "abc 0j");
            TestOneString(PythonLanguageVersion.V27, "abc.2.3");
            TestOneString(PythonLanguageVersion.V27, "abc 1L 2L");
            TestOneString(PythonLanguageVersion.V27, "abc 0j 1j");

            // global / nonlocal statements
            TestOneString(PythonLanguageVersion.V27, "global abc, baz,"); // trailing comma not allowed
            TestOneString(PythonLanguageVersion.V27, "nonlocal abc");           // nonlocal not supported before 3.0
            TestOneString(PythonLanguageVersion.V30, "nonlocal abc, baz,"); // trailing comma not allowed

            // assert statements
            TestOneString(PythonLanguageVersion.V27, "assert");

            // while statements
            TestOneString(PythonLanguageVersion.V27, "while True:\r\n    break\r\nelse:\r\npass");

            // if statements
            TestOneString(PythonLanguageVersion.V27, "if True:\r\n    pass\r\nelif False:\r\n    pass\r\n    else:\r\n    pass");

            // try/except
            TestOneString(PythonLanguageVersion.V27, "try: pass\r\nexcept: pass\r\nelse: pass\r\nexcept Exception: pass");
            TestOneString(PythonLanguageVersion.V27, "try  :   pass\r\finally    :     pass");

            // Variable annotations
            TestOneString(PythonLanguageVersion.V36, "a:b, c");
            TestOneString(PythonLanguageVersion.V36, "a:b, c = 1");
            TestOneString(PythonLanguageVersion.V36, "a : b, c");
            TestOneString(PythonLanguageVersion.V36, "a : b, c = 1");

            TestOneString(PythonLanguageVersion.V36, "a,b:c");
            TestOneString(PythonLanguageVersion.V36, "a,b:c = 1");
            TestOneString(PythonLanguageVersion.V36, "a , b : c");
            TestOneString(PythonLanguageVersion.V36, "a , b : c = 1");
        }

        [TestMethod, Priority(1)]
        public void TestExplicitLineJoin() {
            TestOneString(PythonLanguageVersion.V27, @"fob(4 + \
                    5)");
        }

        [TestMethod, Priority(1)]
        public void TestTrailingComment() {
            TestOneString(PythonLanguageVersion.V27, "def f(): pass\r\n#fob");
        }

        [TestMethod, Priority(1)]
        public void TestStatements() {
            // TODO: Vary all of these tests by putting the test case in a function def
            // TODO: Vary all of these tests by adding trailing comments                        
            TestOneString(PythonLanguageVersion.V27, "def _process_result(self, (i");

            // Empty Statement
            TestOneString(PythonLanguageVersion.V27, "pass");
            
            // Break Statement
            TestOneString(PythonLanguageVersion.V27, "break");
            
            // Continue Statement
            TestOneString(PythonLanguageVersion.V27, "continue");

            // Non local statement
            TestOneString(PythonLanguageVersion.V30, "nonlocal abc");
            TestOneString(PythonLanguageVersion.V30, "nonlocal abc, baz");
            TestOneString(PythonLanguageVersion.V30, "nonlocal  abc   ,    baz");

            // Global Statement
            TestOneString(PythonLanguageVersion.V27, "global abc");
            TestOneString(PythonLanguageVersion.V27, "global abc, baz");
            TestOneString(PythonLanguageVersion.V27, "global  abc   ,    baz");

            // Return Statement
            TestOneString(PythonLanguageVersion.V27, "return");
            TestOneString(PythonLanguageVersion.V27, "return 42");
            TestOneString(PythonLanguageVersion.V27, "return 42,");
            TestOneString(PythonLanguageVersion.V27, "return 42,43");
            TestOneString(PythonLanguageVersion.V27, "return  42   ,    43");

            // Del Statement
            TestOneString(PythonLanguageVersion.V27, "del");
            TestOneString(PythonLanguageVersion.V27, "del abc");
            TestOneString(PythonLanguageVersion.V27, "del abc,");
            TestOneString(PythonLanguageVersion.V27, "del abc,baz");
            TestOneString(PythonLanguageVersion.V27, "del  abc   ,    baz     ,");

            // Raise Statement
            TestOneString(PythonLanguageVersion.V27, "raise");
            TestOneString(PythonLanguageVersion.V27, "raise fob");
            TestOneString(PythonLanguageVersion.V27, "raise fob, oar");
            TestOneString(PythonLanguageVersion.V27, "raise fob, oar, baz");
            TestOneString(PythonLanguageVersion.V30, "raise fob from oar");
            TestOneString(PythonLanguageVersion.V27, "raise  fob");
            TestOneString(PythonLanguageVersion.V27, "raise  fob   ,    oar");
            TestOneString(PythonLanguageVersion.V27, "raise  fob   ,    oar     ,      baz");
            TestOneString(PythonLanguageVersion.V30, "raise  fob   from    oar");

            // Assert Statement
            TestOneString(PythonLanguageVersion.V27, "assert fob");
            TestOneString(PythonLanguageVersion.V27, "assert fob, oar");
            TestOneString(PythonLanguageVersion.V27, "assert  fob");
            TestOneString(PythonLanguageVersion.V27, "assert  fob   ,    oar");

            // Import Statement
            TestOneString(PythonLanguageVersion.V27, "import sys");
            TestOneString(PythonLanguageVersion.V27, "import sys as fob");
            TestOneString(PythonLanguageVersion.V27, "import sys as fob, itertools");
            TestOneString(PythonLanguageVersion.V27, "import sys as fob, itertools as i");
            TestOneString(PythonLanguageVersion.V27, "import  sys");
            TestOneString(PythonLanguageVersion.V27, "import  sys   as    fob");
            TestOneString(PythonLanguageVersion.V27, "import  sys   as    fob     ,       itertools");
            TestOneString(PythonLanguageVersion.V27, "import  sys   as    fob     ,       itertools       as        i");
            TestOneString(PythonLanguageVersion.V27, "import X, Y, Z, A as B");

            // From Import Statement
            TestOneString(PythonLanguageVersion.V27, "from sys import *");
            TestOneString(PythonLanguageVersion.V27, "from sys import winver");
            TestOneString(PythonLanguageVersion.V27, "from sys import winver as wv");
            TestOneString(PythonLanguageVersion.V27, "from sys import winver as wv, stdin as si");
            TestOneString(PythonLanguageVersion.V27, "from sys import (winver)");
            TestOneString(PythonLanguageVersion.V27, "from sys import (winver,)");
            TestOneString(PythonLanguageVersion.V27, "from  sys   import    *");
            TestOneString(PythonLanguageVersion.V27, "from  sys   import    winver");
            TestOneString(PythonLanguageVersion.V27, "from  sys   import    winver     as      wv");
            TestOneString(PythonLanguageVersion.V27, "from  sys   import    winver     as      wv       ,        stdin         as           si");
            TestOneString(PythonLanguageVersion.V27, "from  sys   import    (     winver      )");
            TestOneString(PythonLanguageVersion.V27, "from  sys   import    (     winver       as       wv        )");
            TestOneString(PythonLanguageVersion.V27, "from  sys   import    (     winver       as       wv        ,         stdin          as          si           )");
            TestOneString(PythonLanguageVersion.V27, "from  sys   import    (     winver       ,        )");
            TestOneString(PythonLanguageVersion.V27, "from xyz import A, B, C, D, E");


            // Assignment statement
            TestOneString(PythonLanguageVersion.V27, "x = 42");
            TestOneString(PythonLanguageVersion.V27, "x  =   42");
            TestOneString(PythonLanguageVersion.V27, "x = abc = 42");
            TestOneString(PythonLanguageVersion.V27, "x  =   abc    =     42");
            TestOneString(PythonLanguageVersion.V30, "def f():\r\n     a = True");

            // Augmented Assignment Statement
            foreach (var op in new[] { "+", "-", "*", "/", "//", "%", "&", "|", "^", "<<", ">>", "**"}) {
                TestOneString(PythonLanguageVersion.V27, "x " + op + "= 42");
                TestOneString(PythonLanguageVersion.V27, "x  " + op + "   42");
            }

            // Exec Statement
            TestOneString(PythonLanguageVersion.V27, "exec 'abc'");
            TestOneString(PythonLanguageVersion.V27, "exec 'abc' in l");
            TestOneString(PythonLanguageVersion.V27, "exec 'abc' in l, g");
            TestOneString(PythonLanguageVersion.V27, "exec  'abc'");
            TestOneString(PythonLanguageVersion.V27, "exec  'abc'   in    l");
            TestOneString(PythonLanguageVersion.V27, "exec  'abc'   in    l     ,      g");

            // Print Statement
            TestOneString(PythonLanguageVersion.V27, "print fob");
            TestOneString(PythonLanguageVersion.V27, "print fob, oar");
            TestOneString(PythonLanguageVersion.V27, "print fob,");
            TestOneString(PythonLanguageVersion.V27, "print fob, oar,"); 
            TestOneString(PythonLanguageVersion.V27, "print >> dest");
            TestOneString(PythonLanguageVersion.V27, "print >> dest, fob");
            TestOneString(PythonLanguageVersion.V27, "print >> dest, fob, oar");
            TestOneString(PythonLanguageVersion.V27, "print >> dest, fob,");
            TestOneString(PythonLanguageVersion.V27, "print >> dest, fob, oar,");
            TestOneString(PythonLanguageVersion.V27, "print  fob");
            TestOneString(PythonLanguageVersion.V27, "print  fob   ,    oar");
            TestOneString(PythonLanguageVersion.V27, "print  fob   ,");
            TestOneString(PythonLanguageVersion.V27, "print  fob   ,    oar     ,");
            TestOneString(PythonLanguageVersion.V27, "print  >>   dest");
            TestOneString(PythonLanguageVersion.V27, "print  >>   dest    ,     fob");
            TestOneString(PythonLanguageVersion.V27, "print  >>   dest    ,     fob      ,       oar");
            TestOneString(PythonLanguageVersion.V27, "print  >>   dest    ,     fob      ,");
            TestOneString(PythonLanguageVersion.V27, "print  >>   dest    ,     fob      ,       oar        ,");
            TestOneString(PythonLanguageVersion.V27, "print l1==l");


            // For Statement
            TestOneString(PythonLanguageVersion.V27, "for i in xrange(10): pass");
            TestOneString(PythonLanguageVersion.V27, "for i in xrange(10):\r\n    pass\r\n    pass");
            TestOneString(PythonLanguageVersion.V27, "for i in xrange(10):\r\n\r\n    pass\r\n    pass");
            TestOneString(PythonLanguageVersion.V27, "for i in xrange(10):\r\n    break\r\nelse:\r\n    pass");
            
            TestOneString(PythonLanguageVersion.V27, "for (i), (j) in x.items(): print(i, j)");
            TestOneString(PythonLanguageVersion.V27, "for (i, j) in x.items(): print(i, j)");
            TestOneString(PythonLanguageVersion.V27, "for i,j in xrange(10): pass");
            TestOneString(PythonLanguageVersion.V27, "for ((i, j)) in x.items(): print(i, j)");
            TestOneString(PythonLanguageVersion.V27, "for (((i), (j))) in x.items(): print(i, j)");
            TestOneString(PythonLanguageVersion.V27, "for [i, j] in x.items(): print(i, j)");
            TestOneString(PythonLanguageVersion.V27, "for [[i], [j]] in x.items(): print(i, j)");

            TestOneString(PythonLanguageVersion.V27, "for  i   in    xrange(10)    :      pass");
            TestOneString(PythonLanguageVersion.V27, "for  i   in    xrange(10)    :\r\n    pass \r\n    pass");
            TestOneString(PythonLanguageVersion.V27, "for  i   in    xrange(10)    :\r\n\r\n    pass \r\n    pass");
            TestOneString(PythonLanguageVersion.V27, "for  i   in    xrange(10)    :\r\n    break\r\nelse     :      \r\n    pass");
            TestOneString(PythonLanguageVersion.V27, "for  (i), (j)   in    x.items()     :      print(i, j)");
            TestOneString(PythonLanguageVersion.V27, "for  (i, j)   in    x.items()     :      print(i, j)");
            TestOneString(PythonLanguageVersion.V27, "for  i,j    in    xrange(10)     :      pass");
            TestOneString(PythonLanguageVersion.V27, "for  ((i, j))   in    x.items()     :       print(i, j)");
            TestOneString(PythonLanguageVersion.V27, "for  (((i), (j)))   in    x.items()     :      print(i, j)");
            TestOneString(PythonLanguageVersion.V27, "for  [i, j]   in    x.items()     :      print(i, j)");
            TestOneString(PythonLanguageVersion.V27, "for  [[i], [j]]   in    x.items()     :      print(i, j)");

            TestOneString(PythonLanguageVersion.V35, "async def f():\r\n    async for i in xrange(10): pass");
            TestOneString(PythonLanguageVersion.V35, "async def f():\r\n    async  for i in xrange(10):\r\n        pass\r\n        pass");
            TestOneString(PythonLanguageVersion.V35, "async def f():\r\n    async  for  i in xrange(10):\r\n\r\n        pass\r\n        pass");
            TestOneString(PythonLanguageVersion.V35, "async def f():\r\n    async for  i  in xrange(10):\r\n        break\r\nelse:\r\n        pass");

            // While Statement
            TestOneString(PythonLanguageVersion.V27, "while True: break");
            TestOneString(PythonLanguageVersion.V27, "while True: break\r\nelse: pass");
            TestOneString(PythonLanguageVersion.V27, "while True:\r\n    break\r\nelse:\r\n    pass");
            TestOneString(PythonLanguageVersion.V27, "while  True   :    break");
            TestOneString(PythonLanguageVersion.V27, "while  True   :    break\r\nelse     : pass");
            TestOneString(PythonLanguageVersion.V27, "while  True:\r\n    break   \r\nelse    :     \r\n    pass");

            // If Statement
            TestOneString(PythonLanguageVersion.V27, "if True: pass");
            TestOneString(PythonLanguageVersion.V27, "if True:\r\n    pass\r\nelse:\r\n    pass");
            TestOneString(PythonLanguageVersion.V27, "if True:\r\n    pass\r\nelif False:\r\n    pass\r\nelse:\r\n    pass");
            TestOneString(PythonLanguageVersion.V27, "if  True   :    pass");
            TestOneString(PythonLanguageVersion.V27, "if  True   :\r\n    pass\r\nelse    :     \r\n    pass");
            TestOneString(PythonLanguageVersion.V27, "if  True   :\r\n    pass\r\nelif     False     :\r\n    pass      \r\nelse       :        \r\n    pass");

            // Suite Statement
            TestOneString(PythonLanguageVersion.V27, "abc;fob;oar");
            TestOneString(PythonLanguageVersion.V27, "abc  ;   fob    ;     oar");
            TestOneString(PythonLanguageVersion.V27, "abc;fob\r\n\r\noar;baz");
            TestOneString(PythonLanguageVersion.V27, "abc  ;   fob    \r\n\r\noar     ;      baz");
            TestOneString(PythonLanguageVersion.V27, "fob;");
            TestOneString(PythonLanguageVersion.V27, "def f():\r\n    if True:\r\n        fob;\r\n     oar");
            TestOneString(PythonLanguageVersion.V27, @"def f(x):
    length = x
    if length == 0:
        pass
");
            TestOneString(PythonLanguageVersion.V27, @"def f():
    try:
        return 42
    except Exception:
        pass");

            // With Statement
            TestOneString(PythonLanguageVersion.V27, "with abc: pass");
            TestOneString(PythonLanguageVersion.V27, "with abc as oar: pass");
            TestOneString(PythonLanguageVersion.V27, "with fob, oar: pass");
            TestOneString(PythonLanguageVersion.V27, "with fob as f, oar as b: pass");
            TestOneString(PythonLanguageVersion.V27, "with  abc   : pass");
            TestOneString(PythonLanguageVersion.V27, "with  abc   as    oar     :      pass");
            TestOneString(PythonLanguageVersion.V27, "with  fob   ,    oar     :      pass");
            TestOneString(PythonLanguageVersion.V27, "with  fob   as    f     ,       oar       as       b        :          pass");
            TestOneString(PythonLanguageVersion.V27, "with abc: pass");
            TestOneString(PythonLanguageVersion.V27, "with abc as oar:\r\n    pass");
            TestOneString(PythonLanguageVersion.V27, "with fob, oar:\r\n    pass");
            TestOneString(PythonLanguageVersion.V27, "with fob as f, oar as b:\r\n    pass");
            TestOneString(PythonLanguageVersion.V27, "with  abc   :\r\n    pass");
            TestOneString(PythonLanguageVersion.V27, "with  abc   as    oar     :  \r\n    pass");
            TestOneString(PythonLanguageVersion.V27, "with  fob   ,    oar     :  \r\n    pass");
            TestOneString(PythonLanguageVersion.V27, "with  fob   as    f     ,       oar       as       b        :  \r\n    pass");

            TestOneString(PythonLanguageVersion.V35, "async def f():\r\n    async with abc: pass");
            TestOneString(PythonLanguageVersion.V35, "async def f():\r\n    async  with  abc   :\r\n        pass");
            TestOneString(PythonLanguageVersion.V35, "async def f():\r\n    async   with  fob   ,    oar     :\r\n          pass");
            TestOneString(PythonLanguageVersion.V35, "async def f():\r\n    async  with  fob   ,    oar     :  \r\n        pass");

            // Try Statement
            TestOneString(PythonLanguageVersion.V27, "try: pass\r\nexcept: pass");
            TestOneString(PythonLanguageVersion.V27, "try: pass\r\nexcept Exception: pass");
            TestOneString(PythonLanguageVersion.V27, "try: pass\r\nexcept Exception, e: pass");
            TestOneString(PythonLanguageVersion.V27, "try: pass\r\nexcept Exception as e: pass");
            TestOneString(PythonLanguageVersion.V27, "try: pass\r\nexcept TypeError: pass\r\nexcept Exception: pass");
            TestOneString(PythonLanguageVersion.V27, "try: pass\r\nexcept TypeError, e: pass\r\nexcept Exception: pass");
            TestOneString(PythonLanguageVersion.V27, "try: pass\r\nexcept TypeError as e: pass\r\nexcept Exception: pass");
            TestOneString(PythonLanguageVersion.V27, "try: pass\r\nexcept: pass\r\nelse: pass");
            TestOneString(PythonLanguageVersion.V27, "try: pass\r\nexcept Exception: pass\r\nelse: pass");
            TestOneString(PythonLanguageVersion.V27, "try: pass\r\nexcept Exception, e: pass\r\nelse: pass");
            TestOneString(PythonLanguageVersion.V27, "try: pass\r\nexcept Exception as e: pass\r\nelse: pass");
            TestOneString(PythonLanguageVersion.V27, "try: pass\r\nexcept: pass\r\nfinally: pass");
            TestOneString(PythonLanguageVersion.V27, "try: pass\r\nexcept Exception: pass\r\nfinally: pass");
            TestOneString(PythonLanguageVersion.V27, "try: pass\r\nexcept Exception, e: pass\r\nfinally: pass");
            TestOneString(PythonLanguageVersion.V27, "try: pass\r\nexcept Exception as e: pass\r\nfinally: pass");
            TestOneString(PythonLanguageVersion.V27, "try: pass\r\nexcept: pass\r\nelse: pass\r\nfinally: pass");
            TestOneString(PythonLanguageVersion.V27, "try: pass\r\nexcept Exception: pass\r\nelse: pass\r\nfinally: pass");
            TestOneString(PythonLanguageVersion.V27, "try: pass\r\nexcept Exception, e: pass\r\nelse: pass\r\nfinally: pass");
            TestOneString(PythonLanguageVersion.V27, "try: pass\r\nexcept Exception as e: pass\r\nelse: pass\r\nfinally: pass");

            TestOneString(PythonLanguageVersion.V27, "try:\r\n    pass\r\nexcept:\r\n    pass");
            TestOneString(PythonLanguageVersion.V27, "try:\r\n    pass\r\nexcept Exception:\r\n    pass");
            TestOneString(PythonLanguageVersion.V27, "try:\r\n    pass\r\nexcept Exception, e:\r\n    pass");
            TestOneString(PythonLanguageVersion.V27, "try:\r\n    pass\r\nexcept Exception as e:\r\n    pass");
            TestOneString(PythonLanguageVersion.V27, "try:\r\n    pass\r\nexcept TypeError:\r\n    pass\r\nexcept Exception:\r\n    pass");
            TestOneString(PythonLanguageVersion.V27, "try:\r\n    pass\r\nexcept TypeError, e:\r\n    pass\r\nexcept Exception:\r\n    pass");
            TestOneString(PythonLanguageVersion.V27, "try:\r\n    pass\r\nexcept TypeError as e:\r\n    pass\r\nexcept Exception:\r\n    pass");
            TestOneString(PythonLanguageVersion.V27, "try:\r\n    pass\r\nexcept:\r\n    pass\r\nelse:\r\n    pass");
            TestOneString(PythonLanguageVersion.V27, "try:\r\n    pass\r\nexcept Exception:\r\n    pass\r\nelse:\r\n    pass");
            TestOneString(PythonLanguageVersion.V27, "try:\r\n    pass\r\nexcept Exception, e:\r\n    pass\r\nelse:\r\n    pass");
            TestOneString(PythonLanguageVersion.V27, "try:\r\n    pass\r\nexcept Exception as e:\r\n    pass\r\nelse:\r\n    pass");
            TestOneString(PythonLanguageVersion.V27, "try:\r\n    pass\r\nexcept: pass\r\nfinally:\r\n    pass");
            TestOneString(PythonLanguageVersion.V27, "try:\r\n    pass\r\nexcept Exception:\r\n    pass\r\nfinally:\r\n    pass");
            TestOneString(PythonLanguageVersion.V27, "try:\r\n    pass\r\nexcept Exception, e:\r\n    pass\r\nfinally:\r\n    pass");
            TestOneString(PythonLanguageVersion.V27, "try:\r\n    pass\r\nexcept Exception as e:\r\n    pass\r\nfinally:\r\n    pass");
            TestOneString(PythonLanguageVersion.V27, "try:\r\n    pass\r\nexcept: pass\r\nelse:\r\n    pass\r\nfinally:\r\n    pass");
            TestOneString(PythonLanguageVersion.V27, "try:\r\n    pass\r\nexcept Exception:\r\n    pass\r\nelse: pass\r\nfinally:\r\n    pass");
            TestOneString(PythonLanguageVersion.V27, "try:\r\n    pass\r\nexcept Exception, e:\r\n    pass\r\nelse:\r\n    pass\r\nfinally:\r\n    pass");
            TestOneString(PythonLanguageVersion.V27, "try:\r\n    pass\r\nexcept Exception as e:\r\n    pass\r\nelse:\r\n    pass\r\nfinally:\r\n    pass");

            TestOneString(PythonLanguageVersion.V27, "try:  pass\r\nexcept   :    pass");
            TestOneString(PythonLanguageVersion.V27, "try:  pass\r\nexcept   Exception    :     pass");
            TestOneString(PythonLanguageVersion.V27, "try:  pass\r\nexcept   Exception    ,     e      :        pass");
            TestOneString(PythonLanguageVersion.V27, "try:  pass\r\nexcept   Exception    as    e      :        pass");
            TestOneString(PythonLanguageVersion.V27, "try:  pass\r\nexcept   TypeError    :     pass      \r\nexcept        Exception        :          pass");
            TestOneString(PythonLanguageVersion.V27, "try:  pass\r\nexcept   TypeError    ,     e        :          pass\r\nexcept           Exception            :            pass");
            TestOneString(PythonLanguageVersion.V27, "try:  pass\r\nexcept   TypeError    as    e        :          pass\r\nexcept           Exception             :              pass");
            TestOneString(PythonLanguageVersion.V27, "try:  pass\r\nexcept   :    pass     \r\nelse      :         pass");
            TestOneString(PythonLanguageVersion.V27, "try:  pass\r\nexcept   Exception    :      pass     \r\nelse       :        pass");
            TestOneString(PythonLanguageVersion.V27, "try:  pass\r\nexcept   Exception    ,     e      :       pass        \r\nelse         :              pass");
            TestOneString(PythonLanguageVersion.V27, "try:  pass\r\nexcept   Exception    as     e      :       pass        \r\nelse         :              pass");
            TestOneString(PythonLanguageVersion.V27, "try:  pass\r\nexcept   :    pass     \r\nfinally      :       pass");
            TestOneString(PythonLanguageVersion.V27, "try:  pass\r\nexcept   Exception    :      pass       \r\nfinally       :        pass");
            TestOneString(PythonLanguageVersion.V27, "try:  pass\r\nexcept   Exception    ,      e       :       pass\r\nfinally         :          pass");
            TestOneString(PythonLanguageVersion.V27, "try:  pass\r\nexcept   Exception    as      e       :       pass\r\nfinally         :          pass");
            TestOneString(PythonLanguageVersion.V27, "try:  pass\r\nexcept   :    pass\r\nelse     :      pass       \r\nfinally        :        pass");
            TestOneString(PythonLanguageVersion.V27, "try:  pass\r\nexcept   Exception    :     pass      \r\nelse       :        pass         \r\nfinally          :           pass");
            TestOneString(PythonLanguageVersion.V27, "try:  pass\r\nexcept   Exception    ,    e:     pass      \r\nelse       :       pass         \r\nfinally          :          pass");
            TestOneString(PythonLanguageVersion.V27, "try:  pass\r\nexcept   Exception    as    e:     pass      \r\nelse       :       pass         \r\nfinally          :          pass");

            TestOneString(PythonLanguageVersion.V27, "try:\r\n    pass     \r\nexcept      :\r\n    pass");
            TestOneString(PythonLanguageVersion.V27, "try:\r\n    pass     \r\nexcept       Exception       :\r\n    pass");
            TestOneString(PythonLanguageVersion.V27, "try:\r\n    pass     \r\nexcept       Exception       ,        e         :          \r\n    pass");
            TestOneString(PythonLanguageVersion.V27, "try:\r\n    pass     \r\nexcept       Exception       as        e          :\r\n    pass");
            TestOneString(PythonLanguageVersion.V27, "try:\r\n    pass     \r\nexcept       TypeError       :        \r\n    pass\r\nexcept Exception:\r\n    pass");
            TestOneString(PythonLanguageVersion.V27, "try:\r\n    pass     \r\nexcept       TypeError       ,        e         :\r\n    pass\r\nexcept Exception:\r\n    pass");
            TestOneString(PythonLanguageVersion.V27, "try:\r\n    pass     \r\nexcept       TypeError       as        e         :\r\n    pass\r\nexcept Exception:\r\n    pass");
            TestOneString(PythonLanguageVersion.V27, "try:\r\n    pass     \r\nexcept      :\r\n    pass    \r\nelse        :\r\n    pass");
            TestOneString(PythonLanguageVersion.V27, "try:\r\n    pass     \r\nexcept       Exception       :        \r\n    pass\r\nelse        :         \r\n    pass");
            TestOneString(PythonLanguageVersion.V27, "try:\r\n    pass     \r\nexcept       Exception       ,         e         :\r\n    pass\r\nelse          :\r\n    pass");
            TestOneString(PythonLanguageVersion.V27, "try:\r\n    pass     \r\nexcept       Exception       as       e        :\r\n    pass\r\nelse          :          \r\n    pass");
            TestOneString(PythonLanguageVersion.V27, "try:\r\n    pass     \r\nexcept      : pass      \r\nfinally       :         \r\n    pass");
            TestOneString(PythonLanguageVersion.V27, "try:\r\n    pass     \r\nexcept       Exception      :       \r\n    pass\r\nfinally          :\r\n    pass");
            TestOneString(PythonLanguageVersion.V27, "try:\r\n    pass     \r\nexcept       Exception       ,        e          :\r\n    pass\r\nfinally:\r\n    pass");
            TestOneString(PythonLanguageVersion.V27, "try:\r\n    pass     \r\nexcept       Exception       as        e         :\r\n    pass\r\nfinally           :            \r\n    pass");
            TestOneString(PythonLanguageVersion.V27, "try:\r\n    pass     \r\nexcept      :        pass        \r\nelse          :          \r\n    pass\r\nfinally           :           \r\n    pass");
            TestOneString(PythonLanguageVersion.V27, "try:\r\n    pass     \r\nexcept       Exception       :\r\n    pass\r\nelse        :         pass\r\nfinally          :           \r\n    pass");
            TestOneString(PythonLanguageVersion.V27, "try:\r\n    pass     \r\nexcept       Exception       ,       e         :\r\n    pass\r\nelse           :             \r\n    pass\r\nfinally             :               \r\n    pass");
            TestOneString(PythonLanguageVersion.V27, "try:\r\n    pass     \r\nexcept       Exception       as       e        :\r\n    pass\r\nelse           :\r\n    pass\r\nfinally          :              \r\n    pass");

            TestOneString(PythonLanguageVersion.V27, "try: pass\r\nfinally: pass");
            TestOneString(PythonLanguageVersion.V27, "try  :   pass\r\nfinally    :     pass");
            TestOneString(PythonLanguageVersion.V27, "try:\r\n    pass\r\nfinally:\r\n    pass");
            TestOneString(PythonLanguageVersion.V27, "try  :   \r\n    pass\r\nfinally    :     \r\n    pass");

            // Class Definition
            TestOneString(PythonLanguageVersion.V27, "class C: pass");
            TestOneString(PythonLanguageVersion.V27, "class C(): pass");
            TestOneString(PythonLanguageVersion.V27, "class C(object): pass");
            TestOneString(PythonLanguageVersion.V27, "class C(object, ): pass");
            TestOneString(PythonLanguageVersion.V30, "class C(object, metaclass=42): pass");
            TestOneString(PythonLanguageVersion.V30, "class C(*fob): pass");
            TestOneString(PythonLanguageVersion.V30, "class C(*fob, ): pass");
            TestOneString(PythonLanguageVersion.V30, "class C(*fob, **oar): pass");
            TestOneString(PythonLanguageVersion.V30, "class C(*fob, **oar, ): pass");
            TestOneString(PythonLanguageVersion.V30, "class C(**fob): pass");
            TestOneString(PythonLanguageVersion.V30, "class C(**fob, ): pass"); 
            TestOneString(PythonLanguageVersion.V30, "class C(fob = oar): pass");
            TestOneString(PythonLanguageVersion.V30, "class C(fob = oar, baz = 42): pass");

            TestOneString(PythonLanguageVersion.V27, "class  C   :    pass");
            TestOneString(PythonLanguageVersion.V27, "class  C   (    )     :      pass");
            TestOneString(PythonLanguageVersion.V27, "class  C   (    object): pass");
            TestOneString(PythonLanguageVersion.V27, "class  C   (    object      ,       )      : pass");
            TestOneString(PythonLanguageVersion.V30, "class  C   (    object      ,       metaclass        =         42          )           : pass");
            TestOneString(PythonLanguageVersion.V30, "class  C   (    *     fob      )       :         pass");
            TestOneString(PythonLanguageVersion.V30, "class  C   (    *     fob      ,       )        :        pass");
            TestOneString(PythonLanguageVersion.V30, "class  C   (    *     fob      ,       **        oar         )          :           pass");
            TestOneString(PythonLanguageVersion.V30, "class  C   (    *     fob      ,      **        oar         ,          )           :            pass");
            TestOneString(PythonLanguageVersion.V30, "class  C   (    **     fob      )       :         pass");
            TestOneString(PythonLanguageVersion.V30, "class  C   (    **     fob      ,       )        :         pass");
            TestOneString(PythonLanguageVersion.V30, "class  C   (    fob     =      oar       )        :         pass");
            TestOneString(PythonLanguageVersion.V30, "class  C   (    fob     =      oar       ,        baz         =          42           )           :             pass");

            TestOneString(PythonLanguageVersion.V27, "class C: \r\n    pass");
            TestOneString(PythonLanguageVersion.V27, "class C(): \r\n    pass");
            TestOneString(PythonLanguageVersion.V27, "class C(object): \r\n    pass");
            TestOneString(PythonLanguageVersion.V27, "class C(object, ): \r\n    pass");
            TestOneString(PythonLanguageVersion.V30, "class C(object, metaclass=42): \r\n    pass");
            TestOneString(PythonLanguageVersion.V30, "class C(*fob): \r\n    pass");
            TestOneString(PythonLanguageVersion.V30, "class C(*fob, ): \r\n    pass");
            TestOneString(PythonLanguageVersion.V30, "class C(*fob, **oar): \r\n    pass");
            TestOneString(PythonLanguageVersion.V30, "class C(*fob, **oar, ): \r\n    pass");
            TestOneString(PythonLanguageVersion.V30, "class C(**fob): \r\n    pass");
            TestOneString(PythonLanguageVersion.V30, "class C(**fob, ): \r\n    pass");
            TestOneString(PythonLanguageVersion.V30, "class C(fob = oar): \r\n    pass");
            TestOneString(PythonLanguageVersion.V30, "class C(fob = oar, baz = 42): \r\n    pass");

            TestOneString(PythonLanguageVersion.V27, "class  C   :    \r\n    pass");
            TestOneString(PythonLanguageVersion.V27, "class  C   (    )     :      \r\n    pass");
            TestOneString(PythonLanguageVersion.V27, "class  C   (    object): \r\n    pass");
            TestOneString(PythonLanguageVersion.V27, "class  C   (    object      ,       )      : \r\n    pass");
            TestOneString(PythonLanguageVersion.V30, "class  C   (    object      ,       metaclass        =         42          )           : \r\n    pass");
            TestOneString(PythonLanguageVersion.V30, "class  C   (    *     fob      )       :         \r\n    pass");
            TestOneString(PythonLanguageVersion.V30, "class  C   (    *     fob      ,       )        :        \r\n    pass");
            TestOneString(PythonLanguageVersion.V30, "class  C   (    *     fob      ,       **        oar         )          :           \r\n    pass");
            TestOneString(PythonLanguageVersion.V30, "class  C   (    *     fob      ,      **        oar         ,          )           :            \r\n    pass");
            TestOneString(PythonLanguageVersion.V30, "class  C   (    **     fob      )       :         \r\n    pass");
            TestOneString(PythonLanguageVersion.V30, "class  C   (    **     fob      ,       )        :         \r\n    pass");
            TestOneString(PythonLanguageVersion.V30, "class  C   (    fob     =      oar       )        :         \r\n    pass");
            TestOneString(PythonLanguageVersion.V30, "class  C   (    fob     =      oar       ,        baz         =          42           )           :             \r\n    pass");
            TestOneString(PythonLanguageVersion.V27, "class Fob(int if y else object):\r\n    pass");
            TestOneString(PythonLanguageVersion.V27, "class  Fob   (    int     if      y      else       object         )         :\r\n    pass");

            TestOneString(PythonLanguageVersion.V27, "@fob\r\nclass C: pass");
            TestOneString(PythonLanguageVersion.V27, "@  fob   \r\nclass    C     :       pass");

            // Function Definition
            TestOneString(PythonLanguageVersion.V27, "def f(): pass");
            TestOneString(PythonLanguageVersion.V27, "def f(a): pass");
            TestOneString(PythonLanguageVersion.V27, "def f(a = 42): pass");
            TestOneString(PythonLanguageVersion.V27, "def f(a, b): pass");
            TestOneString(PythonLanguageVersion.V30, "def f(a, b) -> fob: pass");
            TestOneString(PythonLanguageVersion.V27, "def f(*a, **b): pass");
            TestOneString(PythonLanguageVersion.V27, "def  f   (    )     :       pass");
            TestOneString(PythonLanguageVersion.V27, "def  f   (    a     )      :        pass");
            TestOneString(PythonLanguageVersion.V27, "def  f   (    a     =       42        )          :           pass");
            TestOneString(PythonLanguageVersion.V27, "def  f   (    a     ,       b          )          :           pass");
            TestOneString(PythonLanguageVersion.V30, "def  f   (    a     ,       b        )         ->          fob           :            pass");
            TestOneString(PythonLanguageVersion.V27, "def  f   (    *     a      ,        **        b         )          :           pass");
            TestOneString(PythonLanguageVersion.V27, "@fob\r\ndef f(): pass");
            TestOneString(PythonLanguageVersion.V27, "@fob.oar\r\ndef f(): pass");
            TestOneString(PythonLanguageVersion.V27, "@fob(2)\r\ndef f(): pass");
            TestOneString(PythonLanguageVersion.V27, "@fob.oar(2)\r\ndef f(): pass");
            TestOneString(PythonLanguageVersion.V27, "@  fob   \r\ndef f(): pass");
            TestOneString(PythonLanguageVersion.V27, "@  fob   .    oar\r\ndef f(): pass");
            TestOneString(PythonLanguageVersion.V27, "@  fob   (    2     )\r\ndef f(): pass");
            TestOneString(PythonLanguageVersion.V27, "@  fob   .    oar     (      2       )\r\ndef f(): pass");
            TestOneString(PythonLanguageVersion.V27, "def f((a)): pass");
            TestOneString(PythonLanguageVersion.V27, "def  f   (    (     a         )      )       :        pass");
            TestOneString(PythonLanguageVersion.V27, "def f((a, b)): pass");
            TestOneString(PythonLanguageVersion.V27, "def  f   (    (     a         ,      b)       )         :           pass");
            TestOneString(PythonLanguageVersion.V27, "def f((a, (b, c))): pass");
            TestOneString(PythonLanguageVersion.V27, "def  f   (    (     a      ,       (         b          ,          c            )             )              )              :                pass");

            TestOneString(PythonLanguageVersion.V27, "@fob\r\n\r\ndef f(): pass");

            TestOneString(PythonLanguageVersion.V27, "class C:\r\n    @fob.__oar\r\n    def f(self): pass");

            TestOneString(PythonLanguageVersion.V27, "class C:\r\n    def __f(self): pass");

            TestOneString(PythonLanguageVersion.V27, "def f(a,): pass");
            TestOneString(PythonLanguageVersion.V27, "def  f(   a    ,     )      :       pass");

            TestOneString(PythonLanguageVersion.V27, "class C:\r\n    @property\r\n    def fob(self): return 42");

<<<<<<< HEAD
            // Variable annotations
            TestOneString(PythonLanguageVersion.V36, "a:b");
            TestOneString(PythonLanguageVersion.V36, "a:b = 1");
            TestOneString(PythonLanguageVersion.V36, "a : b");
            TestOneString(PythonLanguageVersion.V36, "a : b = 1");

=======
            TestOneString(PythonLanguageVersion.V35, "async def f(): pass");
            TestOneString(PythonLanguageVersion.V35, "@fob\r\n\r\nasync def f(): pass");
            TestOneString(PythonLanguageVersion.V35, "@fob(2)\r\nasync \\\r\ndef f(): pass");

            TestOneString(PythonLanguageVersion.V35, "");
>>>>>>> a3cfac82
        }

        [TestMethod, Priority(1)]
        public void StdLibTest() {
            var versions = new[] { 
                new { Path = "C:\\Python25\\Lib", Version = PythonLanguageVersion.V25 },
                new { Path = "C:\\Python26\\Lib", Version = PythonLanguageVersion.V26 },
                new { Path = "C:\\Python27\\Lib", Version = PythonLanguageVersion.V27 },
                
                new { Path = "C:\\Python30\\Lib", Version = PythonLanguageVersion.V30 },
                new { Path = "C:\\Python31\\Lib", Version = PythonLanguageVersion.V31 },
                new { Path = "C:\\Python32\\Lib", Version = PythonLanguageVersion.V32 },
                new { Path = "C:\\Python33\\Lib", Version = PythonLanguageVersion.V33 } 
            };

            foreach (var version in versions) {
                Console.WriteLine("Testing version {0} {1}", version.Version, version.Path);
                int ran = 0, succeeded = 0;
                string[] files;
                try {
                    files = Directory.GetFiles(version.Path);
                } catch (DirectoryNotFoundException) {
                    continue;
                }

                foreach (var file in files) {
                    try {
                        if (file.EndsWith(".py")) {
                            ran++;
                            TestOneFile(file, version.Version);
                            succeeded++;
                        }
                    } catch (Exception e) {
                        Console.WriteLine(e);
                        Console.WriteLine("Failed: {0}", file);
                        break;
                    }
                }

                Assert.AreEqual(ran, succeeded);
            }
        }

        [TestMethod, Priority(1)]
        public void GroupingRecovery() {
            // The exact text below hit an issue w/ grouping recovery where the buffer wrapped
            // and our grouping recovery was invalid, but we thought it was valid due to the
            // wrapping.  Adding or removing a single byte from the text below will invalidate
            // the test case.
            TestOneString(PythonLanguageVersion.V27,
                @"ts (including sets of sets).

This module implements sets using dictionaries whose values are
ignored.  The usual operations (union, intersection, deletion, etc.)
are provided as both methods and operators.

Important: sets are not sequences!  While they support 'x in s',
'len(s)', and 'for x in s', none of those operations are unique for
sequences; for example, mappings support all three as well.  The
characteristic operation for sequences is subscripting with small
integers: s[i], for i in range(len(s)).  Sets don't support
subscripting at all.  Also, sequences allow multiple occurrences and
their elements have a definite order; sets on the other hand don't
record multiple occurrences and don't remember the order of element
insertion (which is why they don't support s[i]).

The following classes are provided:

BaseSet -- All the operations common to both mutable and immutable
    sets. This is an abstract class, not meant to be directly
    instantiated.

Set -- Mutable sets, subclass of BaseSet; not hashable.

ImmutableSet -- Immutable sets, subclass of BaseSet; hashable.
    An iterable argument is mandatory to create an ImmutableSet.

_TemporarilyImmutableSet -- A wrapper around a Set, hashable,
    giving the same hash value as the immutable set equivalent
    would have.  Do not use this class directly.

Only hashable objects can be added to a Set. In particular, you cannot
really add a Set as an element to another Set; if you try, what is
actually added is an ImmutableSet built from it (it compares equal to
the one you tried adding).

When you ask if `x in y' where x is a Set and y is a Set or
ImmutableSet, x is wrapped into a _TemporarilyImmutableSet z, and
what's tested is actually `z in y'.

""""""

# Code history:
#
# - Greg V. Wilson wrote the first version, using a different approach
#   to the mutable/immutable problem, and inheriting from dict.
#
# - Alex Martelli modified Greg's version to implement the current
#   Set/ImmutableSet approach, and make the data an attribute.
#
# - Guido van Rossum rewrote much of the code, made some API changes,
#   and cleaned up the docstrings.
#
# - Raymond Hettinger added a number of speedups and other
#   improvements.

from itertools import ifilter, ifilterfalse

__all__ = ['BaseSet', 'Set', 'ImmutableSet']

import warnings
warnings.warn(""the sets module is deprecated"", DeprecationWarning,
                stacklevel=2)

class BaseSet(object):
    """"""Common base class for mutable and immutable sets.");
        }

        private static void TestOneFile(string filename, PythonLanguageVersion version) {
            var originalText = File.ReadAllText(filename);

            TestOneString(version, originalText);
        }

        internal static void TestOneString(PythonLanguageVersion version, string originalText, CodeFormattingOptions format = null, string expected = null, bool recurse = true) {
            bool hadExpected = true;
            if (expected == null) {
                expected = originalText;
                hadExpected = false;
            }
            var parser = Parser.CreateParser(new StringReader(originalText), version, new ParserOptions() { Verbatim = true });
            var ast = parser.ParseFile();

            string output;
            try {
                if (format == null) {
                    output = ast.ToCodeString(ast);
                } else {
                    output = ast.ToCodeString(ast, format);
                }
            } catch(Exception e) {
                Console.WriteLine("Failed to convert to code: {0}\r\n{1}", originalText, e);
                Assert.Fail();
                return;
            }

            const int contextSize = 50;
            for (int i = 0; i < expected.Length && i < output.Length; i++) {
                if (expected[i] != output[i]) {
                    // output some context
                    StringBuilder x = new StringBuilder();
                    StringBuilder y = new StringBuilder();
                    StringBuilder z = new StringBuilder();
                    for (int j = Math.Max(0, i - contextSize); j < Math.Min(Math.Max(expected.Length, output.Length), i + contextSize); j++) {
                        if (j < expected.Length) {
                            x.AppendRepr(expected[j]);
                        }
                        if (j < output.Length) {
                            y.AppendRepr(output[j]);
                        }
                        if (j == i) {
                            z.Append("^");
                        } else {
                            z.Append(" ");
                        }
                    }

                    Console.WriteLine("Mismatch context at {0}:", i);
                    Console.WriteLine("Expected: {0}", x.ToString());
                    Console.WriteLine("Got     : {0}", y.ToString());
                    Console.WriteLine("Differs : {0}", z.ToString());

                    if (recurse) {
                        // Try and automatically get a minimal repro if we can...
                        if (!hadExpected) {
                            try {
                                for (int j = i; j >= 0; j--) {
                                    TestOneString(version, originalText.Substring(j), format, null, false);
                                }
                            } catch {
                            }
                        }
                    } else {
                        Console.WriteLine("-----");
                        Console.WriteLine(expected);
                        Console.WriteLine("-----");
                    }

                    Assert.AreEqual(expected[i], output[i], String.Format("Characters differ at {0}, got {1}, expected {2}", i, output[i], expected[i]));
                }
            }

            if (expected.Length != output.Length) {
                Console.WriteLine("Original: {0}", expected.ToString());
                Console.WriteLine("New     : {0}", output.ToString());
            }
            Assert.AreEqual(expected.Length, output.Length);
        }        
    }
}<|MERGE_RESOLUTION|>--- conflicted
+++ resolved
@@ -1512,20 +1512,16 @@
 
             TestOneString(PythonLanguageVersion.V27, "class C:\r\n    @property\r\n    def fob(self): return 42");
 
-<<<<<<< HEAD
+            TestOneString(PythonLanguageVersion.V35, "async def f(): pass");
+            TestOneString(PythonLanguageVersion.V35, "@fob\r\n\r\nasync def f(): pass");
+            TestOneString(PythonLanguageVersion.V35, "@fob(2)\r\nasync \\\r\ndef f(): pass");
+
             // Variable annotations
             TestOneString(PythonLanguageVersion.V36, "a:b");
             TestOneString(PythonLanguageVersion.V36, "a:b = 1");
             TestOneString(PythonLanguageVersion.V36, "a : b");
             TestOneString(PythonLanguageVersion.V36, "a : b = 1");
 
-=======
-            TestOneString(PythonLanguageVersion.V35, "async def f(): pass");
-            TestOneString(PythonLanguageVersion.V35, "@fob\r\n\r\nasync def f(): pass");
-            TestOneString(PythonLanguageVersion.V35, "@fob(2)\r\nasync \\\r\ndef f(): pass");
-
-            TestOneString(PythonLanguageVersion.V35, "");
->>>>>>> a3cfac82
         }
 
         [TestMethod, Priority(1)]
