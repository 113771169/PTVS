--- conflicted
+++ resolved
@@ -72,11 +72,8 @@
     <Compile Include="DeserializationTests.cs" />
     <Compile Include="DotNetAnalysis\Generics.cs" />
     <Compile Include="ExpressionFinderTests.cs" />
-<<<<<<< HEAD
     <Compile Include="FunctionBodyAnalysisTests.cs" />
-=======
     <Compile Include="LanguageServerTests.cs" />
->>>>>>> 3e60c55f
     <Compile Include="ModulePathTests.cs" />
     <Compile Include="ModuleTableTests.cs" />
     <Compile Include="ParserEncodingTests.cs" />
